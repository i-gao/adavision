import numpy as np
import re
import logging
import uuid
import itertools
import sentence_transformers
import openai
import scipy.stats
import transformers
import shap

import adatest
from ._model import Model
from .utils import isinstance_ipython
#from transformers.tokenization_utils_base import ExplicitEnum
#from ._explorer import file_log

log = logging.getLogger(__name__)

class Scorer():
    def __new__(cls, model, *args, **kwargs):
        """ If we are wrapping an object that is already a Scorer, we just return it.
        """
        if isinstance_ipython(model, Scorer):
            return model
        else:
            return super().__new__(cls)
    
    def __init__(self, model):
        """ Auto detect the model type and subclass to the right scorer object.
        """

        # do common init stuff if this is the first time we are called
        if not hasattr(self, "_id"):
            self._id = uuid.uuid4().hex

            # ensure we have a model of type Model
            if isinstance_ipython(model, Model):
                self.model = model
            else:
                self.model = Model(model)

        # If we are in the base class we need to pick the right specialized subclass to become
        if self.__class__ is Scorer:

            # finish early if we are wrapping an object that is already a Scorer (__new__ will have already done the work)
            if isinstance_ipython(model, Scorer):
                return
            
            # see if we are scoring a generator or a classifier
            out = self.model(["string 1", "string 2"])
            if isinstance(out[0], str):
                self.__class__ = GeneratorScorer
                GeneratorScorer.__init__(self, model)
            else:
                self.__class__ = ClassifierScorer
                ClassifierScorer.__init__(self, model)
            

class DummyScorer(Scorer):
    def __init__(self):
        self._id = uuid.uuid4().hex
    def __call__(self, tests):
        out = []
        for k, test in tests.iterrows():
            try:
                score = float(test.value2)
            except:
                score = np.nan
            out.append(score)
        return np.array(out)

class ClassifierScorer(Scorer):
    """ Wraps a model and defines a callable scorer that returns a score value for any input/output pair.

    Positive scores indicate test failures, positive scores indicate tests that pass. For example if we wrap
    a text sentiment classifer the `scorer(TestTree([("this is great!", "should be", "POSITIVE")]))` will return
    a large positive value indicating that the model is very likely to correctly produce that output when given
    that input.
    """

    def __init__(self, model, topk=1, output_names=None, method="dirichlet", dirichlet_concentration=10):
        """ Create a new scorer given a model that returns a probability vector for each input string.
        
        Parameters:
        -----------
        model : callable
            A model that is callable with a single argument (which is a list of strings) and returns a matrix of outputs.

        topk : int
            The number of top outputs to consider when scoring tests. For example topk=2 causes "should not be" tests to
            check the top two model outputs.

        output_names : list of strings
            A list of strings that correspond to the outputs of the model. If None, model.output_names is used.

        method : 'margin' or 'dirichlet'
            The scoring method to use. Dirichlet is preferred, but margin is available for backwards compatibility.

        dirichlet_concentration : float
            The concentration parameter for the dirichlet scoring method. It is in the units o pseudo-counts where larger
            values lead to a tighter prior centered around the model's probability outputs (so scores are more likely to
            be -1 or +1).
        """
        super().__init__(model)

        # we don't want to re-init a class if init has alrady been done (this can happen when Scorer(maybe_scorer) is called)
        if hasattr(self, "supported_test_types"):
            return # already initialized

        self.supported_test_types = [
            "{} should output {}",
            "{} should not output {}",
            "{} should have the same output as {}",
            "{} should not be more {} than {}",
            #"{} should be invertable. [] is the output.",
            #"{} should not output text containing {}",
            #"{} should output toxic text. [] is the output.",
            #"{} should not output toxic text. [] is the output."
        ]
        # {} should output {}
        # {} should not output {}
        # {} should have the same output as {}
        # {} should not be more {} than {}
        # {} should be invertable. [] is the output.
        # {} should not output text containing {}
        # {} should output toxic text. [] is the output.
        # {} should not output toxic text. [] is the output.

        # extract output names from the model if they are not provided directly
        if output_names is None:
            self.output_names = self.model.output_names
        else:
            self.output_names = output_names
        
        if not callable(self.output_names):
            self._output_name_to_index = {v: i for i, v in enumerate(self.output_names)}
        self.topk = topk
        self.output_type = "classification"
        self.method = method
        self.dirichlet_concentration = dirichlet_concentration

    def __call__(self, tests, output_bias=0.5):
        """ Score a set of tests.

        Parameters
        ----------
        tests : pandas.DataFrame
            A dataframe of tests.

        output_bias : float
            How much to bias the output entries in a test towards the actual output from the model.
        """
        if self.output_type == "classification":
            eval_inputs = []
            eval_inds = []
            variations1 = []
            variations2 = []
            for i, (k, test) in enumerate(tests.iterrows()):
                if test.type == "{} should not output {}" or test.type == "{} should output {}":
                    v1 = expand_template(test.value1)
                    for s1 in v1:
                        eval_inputs.append(s1)
                        eval_inds.append(i)
                    variations1.append(v1)
                    variations2.append(None)
                elif test.type == "{} should have the same output as {}":
                    # eval_inputs.append(test.value1)
                    # eval_inputs.append(test.value2)
                    v1 = expand_template(test.value1)
                    v2 = expand_template(test.value2)
                    for s1 in v1:
                        for s2 in v2:
                            eval_inputs.append(s1)
                            eval_inputs.append(s2)
                            eval_inds.append(i)
                            eval_inds.append(i)
                    variations1.append(v1)
                    variations2.append(v2)

            try:
                model_out = self.model(eval_inputs)
            except Exception as e:
                model_out = np.zeros((len(eval_inputs), len(self.model.output_names))) * np.nan # TODO: remove this hack after the user study
                log.error(e)
                log.error(eval_inputs)
                log.error("The model threw an exception when evaluating inputs! We are patching this disaster with np.nan for the sake of the user study!")

            out = [[] for _ in range(tests.shape[0])]
            out_pos = 0
            i = 0
            value1_outputs = [{} for _ in range(tests.shape[0])]
            value2_outputs = [{} for _ in range(tests.shape[0])]
            while i < len(model_out):
                out_pos = eval_inds[i]

                test_type = tests.iloc[out_pos]["type"]
                if test_type == "{} should not output {}" or test_type == "{} should output {}":

                    # save the top model outputs
                    inds = np.argsort(-model_out[i])
                    shown_tmp = {}
                    for j in inds[:5]:
                        shown_tmp[self.model.output_names[j]] = float(model_out[i][j])
                    value1_outputs[out_pos] = shown_tmp

                    # TODO: here we need to not assume the LM genreates the output, but that it just generates the inputs
                    # then we can embed the tests for each of the top 10? 100? outputs and rank them by how well their
                    # embeddings match the test embeddings for the prompt
                    token_to_check = tests.iloc[out_pos]['value2']

                    # To make sharing test trees between models slightly easier we fall back to looking for different
                    # capitalizations of the output if the original one doesn't exist
                    if token_to_check not in self._output_name_to_index:
                        if token_to_check.capitalize() in self._output_name_to_index:
                            token_to_check = token_to_check.capitalize()
                        elif token_to_check.lower() in self._output_name_to_index:
                            token_to_check = token_to_check.lower()
                    
                    # multiple tokens can be checked at the same time with templates
                    out_val = np.nan
                    for token_part in expand_template(token_to_check):
                        ind = self._output_name_to_index.get(token_part, None)
                        if ind is not None and model_out[i] is not None:
                            sorted_values = np.argsort(model_out[i])
                            topk = topk_threshold_ind(ind, sorted_values, self.topk)

                            if self.method == "dirichlet":
                                raw_score = compute_dirichlet_score(
                                    ind, model_out[i], self.topk,
                                    concentration=self.dirichlet_concentration,
                                    # we treat values less than 10% of the topk value as unlikely to impact the results
                                    # this is used to avoid unnecessary computation
                                    domination_threshold=model_out[i][topk] / 10 
                                )

                                if test_type == "{} should output {}":
                                    score = raw_score
                                else:
                                    score = -raw_score

                            if np.isnan(model_out[i][ind]):
                                score = np.nan
                            elif model_out[i][ind] > model_out[i][topk]:
                                if self.method == "dirichlet":
                                    # mval = 1 / len(model_out[i]) if self.topk == 1 else 0 # minimum value possible while being at the top
                                    # score = (raw_score - mval) / (1 - mval) # scale from 0 to 1
                                    score = raw_score
                                else:
                                    score = model_out[i][ind] - model_out[i][topk]
                            else:
                                if self.method == "dirichlet":
                                    # mval = 1 / (self.topk + 1) # maximum value possible while not being at the top
                                    # score = (raw_score - 1 + mval) / (1 - mval) # scale from 0 to 1
                                    score = raw_score - 1
                                else:
                                    mask = (model_out[i] <= model_out[i][topk]) & (model_out[i] > model_out[i][ind])
                                    score = (model_out[i][ind] - model_out[i][mask]).sum()
                            if test_type == "{} should output {}":
                                score *= -1
                            # out_val = max(score, out_val)
                            out[out_pos].append(score)
                    # out[out_pos] = max(out[out_pos], out_val)
                    i += 1
                elif test_type == "{} should have the same output as {}":

                    # save the top model outputs
                    inds = np.argsort(-model_out[i])
                    shown_tmp = {}
                    for j in inds[:5]:
                        shown_tmp[self.model.output_names[j]] = float(model_out[i][j])
                    value1_outputs[out_pos] = shown_tmp
                    inds = np.argsort(-model_out[i+1])
                    shown_tmp = {}
                    for j in inds[:5]:
                        shown_tmp[self.model.output_names[j]] = float(model_out[i+1][j])
                    value2_outputs[out_pos] = shown_tmp
                    
                    if np.isnan(model_out[i][0]):
                        score = np.nan
                    elif self.method == "dirichlet":
                        score = compute_dirichlet_equality_score(
                            model_out[i], model_out[i+1], self.topk, concentration=self.dirichlet_concentration,
                            # we treat values less than 1% of the top value as unlikely to impact the results
                            # this is used to avoid unnecessary computation (note this is used more aggressivly than for the non-equality score)
                            domination_threshold=min(np.max(model_out[i]), np.max(model_out[i+1])) / 100
                        )
                    else:
                        score = equality_score(model_out[i], model_out[i+1])
                    # out[out_pos] = max(out[out_pos], score)
                    out[out_pos].append(score)
                    i += 2
                else:
                    raise Exception(f"Test type '{test_type}' not yet supported!")

                # out_pos += 1
            return {
                "scores": out,
                "value1_outputs": value1_outputs,
                "value2_outputs": value2_outputs
            }
        else:
            raise Exception(f"Output type {self.output_type} not yet supported!")

    def suggest_outputs(self, current, num_suggestions=20):
        prompt = ""
        for c in current:
            prompt += '"'+c+'"\n'
        prompt += '"{output}'
        response = openai.Completion.create(
            engine='curie-instruct-beta', prompt=[prompt.format(output=o) for o in self.output_names], max_tokens=0, # self.engine
            temperature=0, n=1, stop='\"', logprobs=0, echo=True
        )
        lines = [sum(choice["logprobs"]["token_logprobs"][11:]) for choice in response["choices"]]
        pairs = list([v for v in zip(lines, self.output_names) if v[1] not in current])
        pairs.sort()
        return [v[1] for v in list(reversed(pairs))[:num_suggestions]]


class GeneratorScorer(Scorer):
    """ Wraps a text generation model in a scorer that can score the target model against tests.
    """

<<<<<<< HEAD
    def __init__(self, model, completions=1, reverse_model=None, embedding_model=None, feature_models={}, similarity_threshold=0.9):
=======
    def __init__(self, model, reverse_model=None, feature_models={}, similarity_threshold=0.9):
>>>>>>> caca3c40
        """ Initializes a new scorer for a given target model.

        Parameters
        ----------
        model : callable
            The model we are scoring against the tests. It is expected to be a function that takes a list of strings as
            input and returns a list of strings as output.

        completions : int
            The number of completions to generate for each model input.

        reverse_model : callable
            The inverse of model, such that x = reverse_model(model(x)). Note that this is optional and only required
            to use the 'should be invertable' test type. If for example model is an EN to ES translation model, then
            reverse_model should be an ES to EN translation model. Just like model, reverse_model is expected to take a
            list of strings as input and return a list of strings as output.

        feature_models : dict
            A dictionary of classifiers that can be used to score the generated output. The keys are the names of the
            classifier label that is predicted and the values are the classifiers themselves. Each classifer is expected
            to take a list of strings as input and return a list of floats between 0 and 1.

        similarity_threshold : float
            The threshold for the similarity between the generated output and the expected output. If set to 1.0, then
            exact string matching is performed. If < 1.0 then this is the threshold on the sementantic similarity (a cos
            similarity score between 0 and 1).
            TODO: this was just used for the 'should be invertable' test type. Should we use it for other test types as well?
        """
        super().__init__(model)

        # we don't want to re-init a class if init has alrady been done (this can happen when Scorer(maybe_scorer) is called)
        if hasattr(self, "supported_test_types"):
            return # already initialized

        self.completions = completions
        self.reverse_model = reverse_model
        self.similarity_threshold = similarity_threshold
        self.feature_models = feature_models

        self.supported_test_types = [
            "{} should output {}",
            "{} should not output {}", # TODO: should this use semantic similarity instead of exact string match?
            "{} should have the same output as {}",
            "{} should output text containing {}",
            "{} should not output text containing {}",
            "{} should output text starting with {}",
            "{} should not output text starting with {}",
            "{} should output text that is {}",
            "{} should not output text that is {}",
            "{} should not be completed to become {}"
        ]
        # '"{}[]" should not become "{}" when completed. 

        # see if we can support the inversion test
        if self.reverse_model is not None and adatest.embedding_model is not None: # TODO: do we need an embeddig model or just use the backend?
            self.supported_test_types.append("{} should be invertable. [] is the output.") # Note that {} means user-editable, [] means read-only

        # # see if we have user-provided classifier tests
        # for k in self.feature_models:
        #     self.supported_test_types.extend([
        #         "{} should output "+k+" text. [] is the output.",
        #         "{} should not output "+k+" text. [] is the output."
        #     ])

        

    def __call__(self, tests):

        # run the model on the inputs
        eval_inputs = []
        eval_inds = []
        eval_reverse_pos = []
        variations1 = []
        variations2 = []
        eval_output_feature_pos = {k: [] for k in self.feature_models}
        eval_input_feature_pos = {k: [] for k in self.feature_models}
        eval_io_feature_pos = {k: [] for k in self.feature_models}
        for i, (k, test) in enumerate(tests.iterrows()):
            if test.type in ["{} should not output {}", "{} should output {}",
                             "{} should not output text containing {}", "{} should output text containing {}",
                             "{} should not output text starting with {}", "{} should output text starting with {}"]:
                v1 = expand_template(test.value1)
                for s1 in v1:
                    eval_inputs.append(s1)
                    eval_inds.append(i)
                variations1.append(v1)
                variations2.append(None)
            elif test.type == "{} should not output text that is {}" or test.type == "{} should output text that is {}":
                v1 = expand_template(test.value1)
                v2 = expand_template(test.value2)
                for s1 in v1:
                    eval_inputs.append(s1)
                    eval_inds.append(i)
                    for s2 in v2: # mark each feature in the template for evaluation
                        if s2 in eval_output_feature_pos:
                            eval_output_feature_pos[s2].append(len(eval_inputs)-1)
                variations1.append(v1)
                variations2.append(None)
            elif test.type == "{} should not be completed to become {}":
                v1 = expand_template(test.value1)
                v2 = expand_template(test.value2)
                for s1 in v1:
                    eval_inputs.append(s1)
                    eval_inds.append(i)
                    for s2 in v2: # mark each feature in the template for evaluation
                        if s2 in eval_input_feature_pos:
                            eval_io_feature_pos[s2].append(len(eval_inputs)-1)
                            eval_input_feature_pos[s2].append(len(eval_inputs)-1)
                variations1.append(v1)
                variations2.append(None)
            elif test.type == "{} should be invertable.":
                v1 = expand_template(test.value1)
                for s1 in v1:
                    eval_inputs.append(s1)
                    eval_inds.append(i)
                    eval_reverse_pos.append(len(eval_inputs) - 1)
            elif test.type == "{} should have the same output as {}":
                v1 = expand_template(test.value1)
                v2 = expand_template(test.value2)
                for s1 in v1:
                    for s2 in v2:
                        eval_inputs.append(s1)
                        eval_inputs.append(s2)
                        eval_inds.append(i)
                        eval_inds.append(i)
                variations1.append(v1)
                variations2.append(v2)
        # try:
            # model_out = self.model(eval_inputs) {} should {} {}
        model_out = self.model(eval_inputs, completions=self.completions) # now a list of lists
        # except Exception as e:
        #     model_out = [["__ERROR__"]*self.completions for _ in range(len(eval_inputs))]#np.zeros((len(eval_inputs), len(self.model.output_names))) * np.nan # TODO: remove this hack after the user study
        #     log.error(e)
        #     log.error(eval_inputs)
        #     log.error("The model threw an exception when evaluating inputs! We are patching this disaster with '__ERROR__'!")

        # run feature models when we need to
        model_output_feature = {}
        model_input_feature = {}
        model_io_feature = {}
        for k in self.feature_models:
            if len(eval_output_feature_pos[k]) > 0:
                feature_out_flat = self.feature_models[k]([v for ind in eval_output_feature_pos[k] for v in model_out[ind]])
                feature_out = np.reshape(feature_out_flat, (-1, 2))
                model_output_feature[k] = [None for _ in model_out]
                for i, ind in enumerate(eval_output_feature_pos[k]):
                    model_output_feature[k][ind] = feature_out[i]
            if len(eval_input_feature_pos[k]) > 0:
                feature_out = self.feature_models[k]([eval_inputs[ind] for ind in eval_input_feature_pos[k]])
                model_input_feature[k] = [None for _ in model_out]
                for i, ind in enumerate(eval_input_feature_pos[k]):
                    model_input_feature[k][ind] = feature_out[i]
            if len(eval_io_feature_pos[k]) > 0:
                feature_out_flat = self.feature_models[k]([eval_inputs[ind] + v for ind in eval_io_feature_pos[k] for v in model_out[ind]])
                feature_out = np.reshape(feature_out_flat, (-1, self.completions))
                model_io_feature[k] = [None for _ in model_out]
                for i, ind in enumerate(eval_io_feature_pos[k]):
                    model_io_feature[k][ind] = feature_out[i]

        # feature_model_inputs = {k: [] for k in self.feature_models}
        # i = 0
        # while i < len(model_out):
        #     if test.type == "{} should not output text that is {}" or test.type == "{} should output text that is {}":
        #         if test.value1 in self.feature_models:
        #             feature_model_inputs[test.value1].append((i, model_out[i]))
        #     i += 1

        # run the reverse model on any outputs we need to
        # eval_reverse_inputs = []
        
        # for i, (k, test) in enumerate(tests.iterrows()):
        #     if test.comparator == "should be invertable.":
        #         v1 = expand_template(test.value1)
        #         for s1 in v1:
        #             eval_reverse_inputs.append(s1)
        #             eval_reverse_inds.append(i)
        if len(eval_reverse_pos) > 0:
            model_reverse_out = [None for _ in model_out]
            input_embed = [None for _ in model_out]
            round_trip_embed = [None for _ in model_out]
            try:
                # compute input embedding
                tmp = adatest.embedding_model.encode([eval_inputs[ind] for ind in eval_reverse_pos], convert_to_tensor=True, show_progress_bar=False).cpu()
                for i, ind in enumerate(eval_reverse_pos):
                    input_embed[ind] = tmp[i]

                # compute reverse model output
                reverse_out = self.reverse_model([model_out[ind] for ind in eval_reverse_pos])
                for i, ind in enumerate(eval_reverse_pos):
                    model_reverse_out[ind] = str(reverse_out[i])

                # compute round trip embedding
                tmp = adatest.embedding_model.encode(reverse_out, convert_to_tensor=True, show_progress_bar=False).cpu()
                for i, ind in enumerate(eval_reverse_pos):
                    round_trip_embed[ind] = tmp[i]

            except Exception as e:
                model_reverse_out = ["ERROR" for _ in range(len(model_out))]
                log.error(e)
                log.error("The reverse model threw an exception when evaluating inputs! We are patching this disaster with 'ERROR' for the sake of the user study!")
        else:
            model_reverse_out = []

        out = [[] for _ in range(tests.shape[0])]
        out_pos = 0
        i = 0
        value1_outputs = [{} for _ in range(tests.shape[0])]
        value2_outputs = [{} for _ in range(tests.shape[0])]
        while i < len(model_out):
            out_pos = eval_inds[i]

            test_type = tests.iloc[out_pos]["type"]
            if test_type in ["{} should not output {}", "{} should output {}",
                             "{} should output text containing {}", "{} should not output text containing {}",
                             "{} should output text starting with {}", "{} should not output text starting with {}"]:
                invert = -1 if test_type in ["{} should not output {}", "{} should not output text containing {}", "{} should not output text starting with {}"] else 1
                contain_check = test_type == "{} should not output text containing {}" or test_type == "{} should output text containing {}"
                starting_with_check = test_type == "{} should not output text starting with {}" or test_type == "{} should output text starting with {}"
                
                # auto fill missing outputs TODO: this is a hack
                if tests.iloc[out_pos]['value2'] is None:
                    tests.loc[tests.index[out_pos], 'value2'] = str(model_out[i][0])
                
                # save the model output
                value1_outputs[out_pos] = {}
                value1_outputs[out_pos]["string"] = list(model_out[i])

                # multiple tokens can be checked at the same time with templates
                for token_part in expand_template(tests.iloc[out_pos]['value2']):
                    for c in range(self.completions):
                        if contain_check:
                            out[out_pos].append(-invert if token_part in model_out[i][c] else invert)
                        elif starting_with_check:
                            out[out_pos].append(-invert if token_part.startswith(model_out[i][c]) else invert)
                        else:
                            out[out_pos].append(-invert if model_out[i][c] == token_part else invert)
                i += 1
            elif test_type == "{} should output text that is {}" or test_type == "{} should not output text that is {}":
                should_be = test_type == "{} should output text that is {}"

                # multiple features can be checked at the same time with templates
                for feature in expand_template(tests.iloc[out_pos]['value2']):
                    if feature in model_output_feature:
                        feature_prob = model_output_feature[feature][i]
                        if should_be:
                            score = (0.5 - feature_prob) * 2
                        else:
                            score = (feature_prob - 0.5) * 2
                    else:
                        score = np.nan
                    out[out_pos].append(score)
                
                # save the model round trip output
                value1_outputs[out_pos]  = {}
                value1_outputs[out_pos][model_out[i]] = 1

                i += 1
            
            elif test_type == "{} should not be completed to become {}":

                # multiple features can be checked at the same time with templates
                io_feature_probs = []
                input_feature_probs = []
                for feature in expand_template(tests.iloc[out_pos]['value2']):
                    for c in range(self.completions):
                        if feature in model_io_feature:# and feature in model_input_feature is implied
                            io_feature_prob = model_io_feature[feature][i][c]
                            input_feature_prob = model_input_feature[feature][i]
                            if input_feature_prob <= 0.5 and io_feature_prob <= 0.5 or input_feature_prob >= 0.5 and io_feature_prob >= 0.5:
                                score = io_feature_prob - input_feature_prob - 0.5
                            else: # if input_feature_prob >= 0.5 and io_feature_prob <= 0.5 or (input_feature_prob <= 0.5 and io_feature_prob >= 0.5)
                                score = io_feature_prob - input_feature_prob
                        else:
                            input_feature_prob = io_feature_prob = 0
                            score = np.nan
                        out[out_pos].append(score)
                        input_feature_probs.append(input_feature_prob)
                        io_feature_probs.append(io_feature_prob)
                
                # save the model output
                value1_outputs[out_pos] = {}
                value1_outputs[out_pos]["string"] = list(model_out[i])

                max_score_ind = np.argmax(out[out_pos])
                value2_outputs[out_pos] = {}
                value2_outputs[out_pos]["input prob"] = input_feature_probs[max_score_ind]
                value2_outputs[out_pos]["input+output prob"] = io_feature_probs[max_score_ind]

                i += 1
            
            elif test_type == "{} should be invertable.":
                
                # compare embedding distances
                score = sentence_transformers.util.pytorch_cos_sim(input_embed[i], round_trip_embed[i]).numpy()[0][0]
                out[out_pos].append(self.similarity_threshold-score)

                # update the output since it is always computed in inversion tests
                tests.loc[tests.index[out_pos], 'value2'] = str(model_reverse_out[i])
                
                # save the model round trip output
                value1_outputs[out_pos]  = {}
                value1_outputs[out_pos][str(model_out[i])] = 1

                i += 1
            elif test_type == "{} should have the same output as {}":

                # save the model outputs
                value1_outputs[out_pos]  = {}
                value1_outputs[out_pos][model_out[i]] = 1
                value2_outputs[out_pos]  = {}
                value2_outputs[out_pos][model_out[i+1]] = 1
                
                # save the score
                out[out_pos].append(1 if model_out[i] == model_out[i+1] else -1)
                i += 2
            else:
                raise Exception(f"Test type type '{test_type}' not yet supported!")

            # out_pos += 1
        return {
            "scores": out,
            "value1_outputs": value1_outputs,
            "value2_outputs": value2_outputs
        }


def expand_template(s, keep_braces=False):
    """ Expand a template string into a list of strings.
    """
    # parts = []
    # for s in strings:
    matches = re.findall("{[^}]*}", s)
    s = re.sub("{[^}]*}", "{}", s)
    template_groups = [str(m)[1:-1].split("|") for m in matches]
    try:
        if keep_braces:
            return [s.format(*['{{{p}}}' for p in parts]) for parts in itertools.product(*template_groups)]
        else:
            return [s.format(*parts) for parts in itertools.product(*template_groups)]
    except ValueError:
        return [s] # we return the template not filled in if it is invalid

def clean_template(s):
    """ This removes duplicate template entries.
    """
    matches = re.findall("{[^}]*}", s)
    s = re.sub("{[^}]*}", "{}", s)
    template_groups = [str(m)[1:-1].split("|") for m in matches]
    clean_groups = ["{"+"|".join(list({v: None for v in g}.keys()))+"}" for g in template_groups]
    try:
        return s.format(*clean_groups)
    except ValueError:
        return s # we return the template not cleaned in if it is invalid

def topk_threshold_ind(ind, sorted_values, k):
    """ Return the threshold value for which if ind dropped below it would not be in the top k (without other scores changing).
    """
    if ind in sorted_values[-k:]:
        topk = sorted_values[-k - 1]
    else:
        topk = sorted_values[-k]
    if topk == ind:
        topk = sorted_values[-k - 1]
    return topk

def compute_dirichlet_score(ind, model_output, k=1, concentration=10, empirical_samples=1000, domination_threshold=1e-5):
    """ Compute the probability that ind is in the top k set of probabilities.

    This is done by sampling from a Dirichlet distribution with concentration parameter centered around the model output
    (by default assuming a concentration weight of 10 pseudo-counts).

    Parameters
    ----------
    ind : int
        The index to compute the score for.

    model_output : np.array
        The model output probabilities.

    k : int
        The number of top k probabilities to consider ind in.

    concentration : float
        The concentration parameter for the Dirichlet distribution. Larger values make the distribution have lower variance.

    empirical_samples : int
        We can't calculate the probability of ind being in the top k set of probabilities exactly, so we sample from the
        distribution to get an empirical estimate. This controls the number of samples to take.

    domination_threshold : float
        Below this value we assume that these output dims can be safely ignored. This is used to avoid unnessecary computation.
    """

    # a small heuristic tie breaker to allow better ranking of small effects
    # this helps when the effect sizes are so small the empirical_samples can't capture the differences
    tie_breaker = model_output[ind]*1e-4
    
    # if our output of interest is dominated then we just skip the work and return essentially 0
    if model_output[ind] < domination_threshold:
        return tie_breaker
    
    # shrink the number of dims we have to deal with by collapsing low probability dims
    bundles = []
    bundle = []
    bundle_sizes = []
    inds = np.argsort(model_output)
    bundle_size = 0
    new_ind = -1
    for i,sind in enumerate(inds):
        if bundle_size + model_output[sind] < domination_threshold:
            bundle.append(sind)
            bundle_size += model_output[sind]
        else:
            if len(bundle) > 0:
                bundles.append(bundle)
                bundle_sizes.append(bundle_size)

            if sind == ind:
                new_ind = len(bundles)
            bundle = [sind]
            bundle_size = model_output[sind]
    bundles.append(bundle)
    bundle_sizes.append(bundle_size)
    
    # normalize the scores for the Dirichlet parameter
    normed_output = np.array(bundle_sizes) + 1e-6
    normed_output /= normed_output.sum()
    normed_output *= concentration
    
    if k == 1:
        sort_inds = np.argmax(scipy.stats.dirichlet.rvs(normed_output, empirical_samples, random_state=0), 1)
        return min(1, (sort_inds == new_ind).mean() + tie_breaker)
    else:
        sort_inds = np.argsort(-scipy.stats.dirichlet.rvs(normed_output, empirical_samples, random_state=0), 1)
        return min(1, ((sort_inds[:,:k] - new_ind) == 0).sum() / sort_inds.shape[0] + tie_breaker)

def compute_dirichlet_equality_score(model_output1, model_output2, k=1, concentration=10, empirical_samples=1000, domination_threshold=1e-5):
    """ Compute the probability that ind is in the top k set of probabilities.

    This is done by sampling from a Dirichlet distribution with concentration parameter centered around the model output
    and assuming a concentration weight of 10 pseudo-counts.

    Parameters
    ----------
    ind : int
        The index to compute the score for.

    model_output : np.array
        The model output probabilities.

    k : int
        The number of top k probabilities to consider ind in.

    concentration : float
        The concentration parameter for the Dirichlet distribution. Larger values make the distribution have lower variance.

    empirical_samples : int
        We can't calculate the probability of ind being in the top k set of probabilities exactly, so we sample from the
        distribution to get an empirical estimate. This controls the number of samples to take.

    domination_threshold : float
        Below this value we assume that these output dims can be safely ignored. This is used to avoid unnessecary computation.
    """

    assert len(model_output1) == len(model_output2)

    # shrink the number of dims we have to deal with by collapsing low probability dims
    used_inds = [i for i in range(len(model_output1)) if model_output1[i] > domination_threshold or model_output2[i] > domination_threshold]
    # model_output1 = model_output1[used_inds]
    # model_output2 = model_output2[used_inds]
    model_output1_padded = np.zeros(len(used_inds) + 1)
    model_output1_padded[1:] = model_output1[used_inds]
    model_output1_padded[0] = 1 - np.sum(model_output1)
    model_output2_padded = np.zeros(len(used_inds) + 1)
    model_output2_padded[1:] = model_output2[used_inds]
    model_output2_padded[0] = 1 - np.sum(model_output2)

    assert model_output1_padded[0] >= -1e-6 and model_output2_padded[0] >= -1e-6, "The given model output probabilities do not sum to 1!"
    model_output1_padded[0] = max(model_output1_padded[0], 0)
    model_output2_padded[0] = max(model_output2_padded[0], 0)

    # normalize the scores for the Dirichlet parameter
    normed_output1 = np.array(model_output1_padded) + 1e-6
    normed_output1 /= normed_output1.sum()
    normed_output1 *= concentration
    normed_output2 = np.array(model_output2_padded) + 1e-6
    normed_output2 /= normed_output2.sum()
    normed_output2 *= concentration
    
    if k == 1:
        sort_inds1 = np.argmax(scipy.stats.dirichlet.rvs(normed_output1, empirical_samples, random_state=0), 1)
        sort_inds2 = np.argmax(scipy.stats.dirichlet.rvs(normed_output2, empirical_samples, random_state=0), 1)

        # the average number of matches, excluding the first position (which is a bucket for all dominated, low prob, dims)
        match_rate = ((sort_inds1 - sort_inds2 == 0) * (sort_inds1 != 0)).mean()

        if np.argmax(model_output1) == np.argmax(model_output2):
            return -match_rate
        else:
            return 1 - match_rate
    else:
        raise Exception("The 'should be the same as for' is not implemented for topk > 1!")

def equality_score(output_values1, output_values2, topk=1):
    assert topk == 1
    ind1 = np.argmax(output_values1)
    ind2 = np.argmax(output_values2)
    max1 = output_values1[ind1]
    max2 = output_values2[ind2]
    margins = np.zeros(len(output_values1))

    if ind1 != ind2:
        min_margin = 1e6
        for i in range(len(output_values1)):
            score1 = max(0, max1 - output_values1[i])
            score2 = max(0, max2 - output_values2[i])
            margin = score1 + score2
            if margin < min_margin:
                min_margin = margin
        return min_margin
    else:
        val1 = output_values1[ind1]
        output_values1[ind1] = np.nan
        score1 = val1 - np.nanmax(output_values1)
        output_values1[ind1] = val1

        val2 = output_values2[ind2]
        output_values2[ind2] = np.nan
        score2 = val2 - np.nanmax(output_values2)
        output_values2[ind2] = val2
        return -min(score1, score2)<|MERGE_RESOLUTION|>--- conflicted
+++ resolved
@@ -321,11 +321,7 @@
     """ Wraps a text generation model in a scorer that can score the target model against tests.
     """
 
-<<<<<<< HEAD
-    def __init__(self, model, completions=1, reverse_model=None, embedding_model=None, feature_models={}, similarity_threshold=0.9):
-=======
-    def __init__(self, model, reverse_model=None, feature_models={}, similarity_threshold=0.9):
->>>>>>> caca3c40
+    def __init__(self, model, completions=1, reverse_model=None, feature_models={}, similarity_threshold=0.9):
         """ Initializes a new scorer for a given target model.
 
         Parameters
