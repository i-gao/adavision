import time
from IPython.display import display, HTML
import openai
import numpy as np
import copy
import math
import pandas as pd
import torch
import json
import re
import collections

from transformers import MODEL_FOR_NEXT_SENTENCE_PREDICTION_MAPPING
from adatest.generators import TestTreeSource

from .comm import JupyterComm
import uuid
import pathlib
import copy
import re
import logging
import os
import io
import statistics
import checklist
import checklist.editor
from threading import Timer
from ._scorer import expand_template, clean_template, ClassifierScorer, GeneratorScorer, Scorer
from ._prompt_builder import PromptBuilder
import builtins
import adatest # Need to import like this to prevent circular dependencies
import urllib.parse

# from https://gist.github.com/walkermatt/2871026
def throttle(interval):
    """ Decorator that will postpone a functions
        execution so it does not run more than once per
        interval of time.
    """
    def decorator(fn):
        def throttled(*args, **kwargs):
            if not hasattr(throttled, "t") or not throttled.t.is_alive():
                def call_it():
                    fn(*args, **kwargs)
                throttled.t = Timer(interval, call_it)
                throttled.t.start()
        return throttled
    return decorator

log = logging.getLogger(__name__)

# import sys
# sys.stderr = open('/tmp/err.txt', 'w')

def file_log(*args):
    """ Used for logging when we don't have a stdout.

    This is used for debugging when we are being called from the javascript client. When we are
    called from the client we don't have a stdout attached to any cell in the notebook.

    Note to also catch errors you could do:
    import sys
    sys.stderr = open('err.txt', 'w')
    """
    #print(*args)
    f = open("log.txt", "a")  # append mode
    f.write(" ".join([str(msg) for msg in args])+"\n")
    f.flush()
    f.close()

def is_subtopic(topic, candidate):
    # Returns true if candidate is a subtopic of topic
    return True if re.search(r'^%s(/|$)' % re.escape(topic), candidate) else False

def matches_filter(test, filter_text: str):
    if filter_text is None or filter_text == "":
        return True
    else:
        return filter_text in test["input"] or filter_text in test["output"]


special_outputs = [
    "{MAX}"
]

valid_comparators = [
    "should not be",
    "should be",
    "should be the same as for"
]
FILLIN_PREFIX = '/Fill-ins'


# model("this is english") => []
# output_sampling="topk(10)"
# output_sampling="topp(10)"
# output_sampling="max"
# output_sampling="temperature(0.9)"

class TestTreeBrowser():
    """ Used for browsing and expanding a test tree.
    """

    def __init__(self, test_tree, scorer, generators, user, auto_save, recompute_scores, drop_inactive_score_columns,
                 max_suggestions, suggestion_thread_budget, prompt_builder, active_generator, starting_path,
                 score_filter, topic_model_scale):
        """ Initialize the TestTreeBrowser.
        
        See the __call__ method of TreeBrowser for parameter documentation.
        """

        self.test_tree = test_tree
        self.scorer = scorer
        self.generators = generators
        self.user = user
        self.auto_save = auto_save
        self.recompute_scores = recompute_scores
        self.drop_inactive_score_columns = drop_inactive_score_columns
        self.max_suggestions = max_suggestions
        self.suggestion_thread_budget = suggestion_thread_budget
        self.prompt_builder = prompt_builder
        self.active_generator = active_generator
        self.current_topic = starting_path
        self.score_filter = score_filter
        self.topic_model_scale = topic_model_scale
        self.filter_text = ""

        # convert single generator to the multi-generator format
        if not isinstance(self.generators, dict):
            self.generators = {'generator': self.generators}

        if adatest.default_generators is not None: # Merge default generators into generators
            self.generators = {**self.generators, **adatest.default_generators}

        # Find and cast any TestTrees in generators to TestTreeSource
        for generator_name, generator in self.generators.items():
            if isinstance(generator, adatest._test_tree.TestTree): # TODO: make this autoreload friendly
                self.generators[generator_name] = TestTreeSource(generator) 

        # get a reference to the active backend object
        if self.active_generator == "default":
            if isinstance(self.generators, dict):
                self._active_generator_obj = next(iter(self.generators.items()))[1]
            else:
                self._active_generator_obj = self.generators
        else:
            self._active_generator_obj = self.generators[self.active_generator]

        # if we are recomputing the scores then we erase all the old scores
        if recompute_scores is True:
            for c in self.test_tree.columns:
                if c.endswith("score"):
                    self.test_tree.drop(c, axis=1, inplace=True)

        # convert single scorer args to the multi-scorer format
        if callable(self.scorer):
            self.scorer = {"model": self.scorer}

        # note the score column of each scorer
        if isinstance(self.scorer, dict):
            self.score_columns = [k+" score" for k in self.scorer]
            for k in self.scorer:
                self.scorer[k] = Scorer(self.scorer[k])
        elif self.scorer is not None:
            self.score_columns = ["model score"]
            self.scorer = {"model": Scorer(self.scorer)}
        else:
            self.score_columns = []

        # find score columns that are not associated with a scorer
        for c in self.test_tree.columns:
            if c.endswith("score") and c not in self.score_columns:
                if drop_inactive_score_columns is True:
                    self.test_tree.drop(c, axis=1, inplace=True)
                else:
                    self.score_columns.append(c)

        # ensure that each scorer's score column is in the test tree dataframe
        for c in self.score_columns:
            if c not in self.test_tree.columns:
                self.test_tree[c] = ["" for _ in range(self.test_tree.shape[0])]

        # a unique identifier for this test set instance, used for UI connections
        self._id = uuid.uuid4().hex

        # these are all temporary state
        self._hidden_topics = {}
        self.comm = None

        # define our current mode, and set of supported modes
        self.mode = "tests" if self.test_tree.shape[0] > 0 else "topics"
        self.mode_options = [
            # "validity focused", # focus first on making valid in-topic tests, then secondarily on making those tests high scoring
            # "failure focused", # focus on making high scoring (failing) tests, then secondarily on making those tests valid and in-topic
            "tests", # suggest new tests
            "topics" # suggest new subtopics
        ]

        # apply all the scorers to the test tree (this updates the test tree)
        self._compute_embeddings_and_scores(self.test_tree, self.recompute_scores, overwrite_outputs=False, save_outputs=True)

        # # make sure all the tests have scores (if we have a scorer)
        # self._compute_embeddings_and_scores(self.test_tree)

        # ensure any test tree based generator has embeddings calculated
        if isinstance(self.generators, dict):
            for name, gen in self.generators.items():
                if getattr(gen, "gen_type", "") == "test_tree":
                    gen.source._cache_embeddings()

        # save the current state of the test tree
        self._auto_save()

        # init a blank set of suggetions
        # self.suggestions = pd.DataFrame([], columns=self.test_tree.columns)
        self._suggestions_error = "" # tracks if we failed to generate suggestions

    def _repr_html_(self, prefix="", environment="jupyter", websocket_server=None):
        """ Returns the HTML interface for this browser.

        Parameters
        ----------
        prefix : str
            The URL prefix this test tree browser is being served from.

        environment : str
            The environment this test tree browser is being served from (jupyter or web).
        """

        # spin up a JupyterComm object if we are called directly (which we assume is in a notebook)
        if self.comm is None and environment == "jupyter":
            self.comm = JupyterComm(f'adatest_interface_target_{self._id}', self.interface_event)

        # dump the client javascript to the interface
        file_path = pathlib.Path(__file__).parent.absolute()
        with open(file_path / "resources" / "main.js", encoding="utf-8") as f:
            js_data = f.read()
        interface_html = f"""
<div id="adatest_container_{self._id}" style="width: 100%; all: initial;"></div>
<script type='text/javascript'>
  {js_data};
  AdaTestReactDOM.render(
    AdaTestReact.createElement(AdaTest, {{
      interfaceId: "{self._id}", environment: "{environment}", startingTopic: "{self.current_topic}", prefix: "{prefix}",
      websocket_server: {"undefined" if websocket_server is None else '"'+websocket_server+'"'},\
    }}, null),
    document.getElementById('adatest_container_{self._id}')
  );
</script>
"""
        return interface_html

    def display(self):
        """ Manually display the HTML interface.
        """
        display(HTML(self._repr_html_()))

    def interface_event(self, msg):
        """ Handle interface events from the client.

        Parameters
        ----------
        msg : dict
            The event messages from the client. Each key in the dictionary is a separate message to either the row
            specified by the key or to whole browser object if the key is 'browser'.
        """

        log.debug(f"interface_event({msg})")

<<<<<<< HEAD
        if "event_id" not in msg:
            log.error("interface_event: missing event_id")
            return

        event_id = msg["event_id"]

        # redraw the entire interface
        if event_id == "redraw":
            self._refresh_interface()

        # generate a new set of suggested tests/topics
        elif event_id == "generate_suggestions":
            self._clear_suggestions()
            self.test_tree.retrain_topic_model(self.current_topic)
            self._generate_suggestions(filter=msg.get("filter", ""))
            # if self._active_generator_obj is None:
            #     self._suggestions_error = "No AdaTest generator has been set!"
            # else:
            #     self._generate_suggestions(filter=msg[k].get("filter", ""))
            # # try:
            # self.suggestions = self._generate_suggestions(filter=msg[k].get("filter", ""))
            # # filter suggestions to relevant types
            # if self.mode == "topics":
            #     self.suggestions = self.suggestions[self.suggestions['type'] == "topic_marker"]
            # elif self.mode == "tests":
            #     self.suggestions = self.suggestions[self.suggestions['type'] != "topic_marker"]

            # # Ensure valid suggestions exist.
            # if self.suggestions.shape[0] > 0:  
            #     self.suggestions.sort_values(self.score_columns[0], inplace=True, ascending=False, key=np.vectorize(score_max))
            #     self._suggestions_error = ""
            # else:
            #     self._suggestions_error = True # Not sure if we should do this?
            # except Exception as e:
            #     log.debug(e)
            #     self.suggestions = pd.DataFrame([], columns=self.test_tree.columns)
            #     self._suggestions_error = True
            self._refresh_interface()
            
        # change the current topic
        elif event_id == "change_topic":
            self.current_topic = msg["topic"]
            # self.suggestions = pd.DataFrame([], columns=self.test_tree.columns)

            # see if we have only topics are direct children, if so, we suggest topics, otherwise we suggest tests
            has_direct_tests = False
            has_known_subtopics = False
            for event_id, test in self.test_tree.iterrows():
                if test["topic"] == self.current_topic:
                    if test["label"] != "topic_marker":
                        has_direct_tests = True
                elif is_subtopic(self.current_topic, test["topic"]):
                    has_known_subtopics = True
            if not has_direct_tests and has_known_subtopics:
                self.mode = "topics"
            else:
                self.mode = "tests"

            self._refresh_interface()
            
        # clear the current set of suggestions
        elif event_id == "clear_suggestions":
            self._clear_suggestions()
            # self.suggestions = pd.DataFrame([], columns=self.test_tree.columns)
            self._refresh_interface()

        # add a new empty subtopic to the current topic
        elif event_id == "add_new_topic":
            self.test_tree.loc[uuid.uuid4().hex] = {
                "topic": self.current_topic + "/New topic",
                "label": "topic_marker",
                "input": "",
                "output": "",
                "labeler": self.user,
                "description": ""
            }
            self._recompute_embeddings_and_save()
            
        # add a new empty test to the current topic
        elif event_id == "add_new_test":

            # add the new test row
            row = {
                "topic": self.current_topic,
                "input": "New test", # The special value "New test" causes the interface to auto-select the text
                "output": "",
                "label": "",
                "labeler": "imputed",
                "description": ""
            }
            for c in self.score_columns:
                row[c] = ""
                row[c[:-6] + " raw outputs"] = "{}"
            self.test_tree.loc[uuid.uuid4().hex] = row

            self._recompute_embeddings_and_save()

        # change which scorer/model is used for sorting tests
        elif event_id == "set_first_model":
            name = msg["model"]

            # move to front of score columns
            pos = len(self.test_tree.columns) - len(self.score_columns)
            tmp = self.test_tree[name]
            self.test_tree.drop(labels=[name], axis=1, inplace=True)
            self.test_tree.insert(pos, name, tmp)

            # update score columns list
            self.score_columns.remove(name)
            self.score_columns.insert(0, name)

            self._auto_save()
            self._refresh_interface()

        elif event_id == "change_generator":
            self.active_generator = msg["generator"]
            self._active_generator_obj = self.generators[self.active_generator]

        elif event_id == "change_mode":
            self.mode = msg["mode"]

        elif event_id == 'change_description':
            self.test_tree.loc[msg['topic_marker_id']]['description'] = msg['description']

        elif event_id == 'change_filter':
            log.debug("change_filter")
            self.filter_text = msg['filter_text']
            self._refresh_interface()

        # Move a test/topic to a new topic
        # Also used to rename
        elif event_id == "move_test":
            log.debug("move_test")
            test_ids = msg["test_ids"]
            # test_id can either be a unique test ID or a topic name
            for test_id in test_ids:
                if test_id in self.test_tree.index:
                    self.test_tree.loc[test_id, "topic"] = msg["topic"]
                    self.test_tree.loc[test_id, "author"] = self.user
                if '/' in test_id:
                    for id, test in self.test_tree.iterrows():
                        if is_subtopic(test_id, test.topic):
                            self.test_tree.loc[id, "topic"] = msg["topic"] + test.topic[len(test_id):]
            # Recompute any missing embeddings to handle any changes
            self._recompute_embeddings_and_save()

        elif event_id == "delete_test":
            log.debug("delete_test")
            test_ids = msg["test_ids"]
            # test_id can either be a unique test ID or a topic name
            for test_id in test_ids:
                if test_id in self.test_tree.index:
                    self.test_tree.drop(test_id, inplace=True)
                if '/' in test_id:
                    # Delete tests from subtopics
                    for id, test in self.test_tree.iterrows():
                        if is_subtopic(test_id, test.topic):
                            self.test_tree.drop(id, inplace=True)
            self._recompute_embeddings_and_save()
        
        # if we are just updating a single row in tests then we only recompute the scores
        elif event_id == "change_label" or event_id == "change_input" or event_id == "change_output":
            sendback_data = {}
            test_id = msg["test_ids"][0]
            
            # convert template expansions into a standard value update
            if msg.get("action", "") == "template_expand":
                template_value = self.templatize(self.test_tree.loc[test_id, msg["value"]])
                msg = {msg["value"]: template_value}
                sendback_data[msg["value"]] = template_value

            # update the row and recompute scores
            for k2 in msg:
                if k2 != "event_id":
                    self.test_tree.loc[test_id, k2] = msg[k2]
            if event_id == "change_input":
                self.test_tree.loc[test_id, self.score_columns] = ""
                self._compute_embeddings_and_scores(self.test_tree, overwrite_outputs="input" in msg)
            elif event_id == "change_label":
                sign = -1 if msg["label"] == "pass" else 1
                self.test_tree.loc[test_id, self.score_columns] = abs(float(self.test_tree.loc[test_id, self.score_columns])) * sign

            # send just the data that changed back to the frontend
            sendback_data["scores"] = {c: [[test_id, v] for v in score_parts(self.test_tree.loc[test_id, c])] for c in self.score_columns}
            outputs = {c: [[test_id, json.loads(self.test_tree.loc[test_id].get(c[:-6] + " raw outputs", "{}"))]] for c in self.score_columns}
            sendback_data["raw_outputs"] = outputs
            sendback_data["output"] = self.test_tree.loc[test_id, "output"]
            sendback_data["label"] = self.test_tree.loc[test_id, "label"]
            sendback_data["labeler"] = self.test_tree.loc[test_id, "labeler"]
            sendback_data.update(self.test_display_parts(self.test_tree.loc[test_id]))
            self.comm.send({test_id: sendback_data})
            
            self._auto_save()
=======
        # loop over each event message
        for k in msg:
            if k == "browser":
                action = msg[k].get("action", None)
                
                # rewdraw the entire interface
                if action == "redraw":
                    self._refresh_interface()
                
                # generate a new set of suggested tests/topics
                elif action == "generate_suggestions":
                    self._clear_suggestions()
                    self.test_tree.retrain_topic_labeling_model(self.current_topic)
                    self.test_tree.retrain_topic_membership_model(self.current_topic)
                    self._generate_suggestions(filter=msg[k].get("filter", ""))
                    # if self._active_generator_obj is None:
                    #     self._suggestions_error = "No AdaTest generator has been set!"
                    # else:
                    #     self._generate_suggestions(filter=msg[k].get("filter", ""))
                        # # try:
                        # self.suggestions = self._generate_suggestions(filter=msg[k].get("filter", ""))
                        # # filter suggestions to relevant types
                        # if self.mode == "topics":
                        #     self.suggestions = self.suggestions[self.suggestions['type'] == "topic_marker"]
                        # elif self.mode == "tests":
                        #     self.suggestions = self.suggestions[self.suggestions['type'] != "topic_marker"]

                        # # Ensure valid suggestions exist.
                        # if self.suggestions.shape[0] > 0:  
                        #     self.suggestions.sort_values(self.score_columns[0], inplace=True, ascending=False, key=np.vectorize(score_max))
                        #     self._suggestions_error = ""
                        # else:
                        #     self._suggestions_error = True # Not sure if we should do this?
                        # except Exception as e:
                        #     log.debug(e)
                        #     self.suggestions = pd.DataFrame([], columns=self.test_tree.columns)
                        #     self._suggestions_error = True
                    self._refresh_interface()
                
                # change the current topic
                elif action == "change_topic":
                    self.current_topic = msg[k]["topic"]
                    # self.suggestions = pd.DataFrame([], columns=self.test_tree.columns)

                    # see if we have only topics are direct children, if so, we suggest topics, otherwise we suggest tests
                    has_direct_tests = False
                    has_known_subtopics = False
                    for k, test in self.test_tree.iterrows():
                        if test["topic"] == self.current_topic:
                            if test["label"] != "topic_marker":
                                has_direct_tests = True
                        elif is_subtopic(self.current_topic, test["topic"]):
                            has_known_subtopics = True
                    if not has_direct_tests and has_known_subtopics:
                        self.mode = "topics"
                    else:
                        self.mode = "tests"

                    self._refresh_interface()
                
                # clear the current set of suggestions
                elif action == "clear_suggestions":
                    self._clear_suggestions()
                    # self.suggestions = pd.DataFrame([], columns=self.test_tree.columns)
                    self._refresh_interface()

                # add a new empty subtopic to the current topic
                elif action == "add_new_topic":
                    self.test_tree.loc[uuid.uuid4().hex] = {
                        "topic": self.current_topic + "/New topic",
                        "label": "topic_marker",
                        "input": "",
                        "output": "",
                        "labeler": self.user,
                        "description": ""
                    }
                    self._compute_embeddings_and_scores(self.test_tree)
                    self._auto_save()
                    self._refresh_interface()
                
                # add a new empty test to the current topic
                elif action == "add_new_test":

                    # add the new test row
                    row = {
                        "topic": self.current_topic,
                        "input": "New test", # The special value "New test" causes the interface to auto-select the text
                        "output": "",
                        "label": "",
                        "labeler": "imputed",
                        "description": ""
                    }
                    for c in self.score_columns:
                        row[c] = "__TOEVAL__"
                        row[c[:-6] + " raw outputs"] = "{}"
                    self.test_tree.loc[uuid.uuid4().hex] = row

                    self._compute_embeddings_and_scores(self.test_tree)
                    self._auto_save()
                    self._refresh_interface()

                # change which scorer/model is used for sorting tests
                elif action == "set_first_model":
                    name = msg[k]["model"]

                    # move to front of score columns
                    pos = len(self.test_tree.columns) - len(self.score_columns)
                    tmp = self.test_tree[name]
                    self.test_tree.drop(labels=[name], axis=1, inplace=True)
                    self.test_tree.insert(pos, name, tmp)

                    # update score columns list
                    self.score_columns.remove(name)
                    self.score_columns.insert(0, name)

                    self._auto_save()
                    self._refresh_interface()

                # change which generator is active
                elif action is None and "active_generator" in msg[k]:
                    self.active_generator = msg[k]["active_generator"]
                    self._active_generator_obj = self.generators[self.active_generator]

                # change between topics and tests
                elif action is None and "mode" in msg[k]:
                    self.mode = msg[k]["mode"]

                elif action == 'change_description':
                    id = msg[k]['topic_marker_id']
                    if id not in self.test_tree.index:
                        self.test_tree.loc[id, 'topic'] = "" # only the root topic would be missing from the tree
                        self.test_tree.loc[id, 'input'] = ""
                        self.test_tree.loc[id, 'output'] = ""
                        self.test_tree.loc[id, 'label'] = "topic_marker"
                    self.test_tree.loc[id, 'description'] = msg[k]['description']
                    self._auto_save()

                elif action == 'change_filter':
                    print("change_filter")
                    self.filter_text = msg[k]['filter_text']
                    self._refresh_interface()


            # if we are just updating a single row in tests then we only recompute the scores
            elif "topic" not in msg[k]:
                sendback_data = {}
                
                # convert template expansions into a standard value update
                if msg[k].get("action", "") == "template_expand":
                    template_value = self.templatize(self.test_tree.loc[k, msg[k]["value"]])
                    msg[k] = {msg[k]["value"]: template_value}
                    sendback_data[msg[k]["value"]] = template_value

                # update the row and recompute scores
                for k2 in msg[k]:
                    self.test_tree.loc[k, k2] = msg[k][k2]
                if "input" in msg[k] or "output" in msg[k]:
                    self.test_tree.loc[k, self.score_columns] = "__TOEVAL__"
                    self._compute_embeddings_and_scores(self.test_tree, overwrite_outputs="output" not in msg[k])
                elif "label" in msg[k]:
                    #self.test_tree.retrain_topic_model(self.current_topic)
                    pass # SML: we could recompute the scores here but then that would change the output of stochastic output models
                    # sign = -1 if msg[k]["label"] == "pass" else 1
                    # self.test_tree.loc[k, self.score_columns] = ""#abs(float(self.test_tree.loc[k, self.score_columns])) #* sign
                    # self._compute_embeddings_and_scores(self.test_tree, overwrite_outputs=False)

                # send just the data that changed back to the frontend
                sendback_data["scores"] = {c: [[k, v] for v in ui_score_parts(self.test_tree.loc[k, c], self.test_tree.loc[k, "label"])] for c in self.score_columns}
                outputs = {c: [[k, json.loads(self.test_tree.loc[k].get(c[:-6] + " raw outputs", "{}"))]] for c in self.score_columns}
                sendback_data["raw_outputs"] = outputs
                if "output" not in msg[k]: # if the output was given to us the client is managing its current state so we shouldn't send it back
                    sendback_data["output"] = self.test_tree.loc[k, "output"]
                sendback_data["label"] = self.test_tree.loc[k, "label"]
                sendback_data["labeler"] = self.test_tree.loc[k, "labeler"]
                sendback_data.update(self.test_display_parts(self.test_tree.loc[k]))
                self.comm.send({k: sendback_data})
                
                self._auto_save()

            # if we are just changing the topic
            elif "topic" in msg[k] and len(msg[k]) == 1:
                
                # move a test that is in the test tree
                if k in self.test_tree.index:
                    if msg[k]["topic"] == "_DELETE_": # this means delete the test
                        self.test_tree.drop(k, inplace=True)
                    else:
                        self.test_tree.loc[k, "topic"] = msg[k]["topic"]
                        self.test_tree.loc[k, "author"] = self.user
                
                # move a whole topic around
                else:
                    for id, test in self.test_tree.iterrows():
                        if is_subtopic(k, test.topic):
                            if msg[k]["topic"] == "_DELETE_":
                                self.test_tree.drop(id, inplace=True)
                            else:
                                self.test_tree.loc[id, "topic"] = msg[k]["topic"] + test.topic[len(k):]
>>>>>>> 77d79d26

        else:
            log.debug(f"Unable to parse the interface message: {msg}")

    def _recompute_embeddings_and_save(self):
        self._compute_embeddings_and_scores(self.test_tree)
        self._refresh_interface()
        self._auto_save()

    def _refresh_interface(self):
        """ Send our entire current state to the frontend interface.
        """

        # get the children of the current topic
        data = {}

        def create_children(data, tests, topic):
            children = []
            
            # add tests and topics to the data lookup structure
            for k, test in tests.iterrows():
                if is_subtopic(topic, test.topic):
                    
                    # add a topic
                    if test.label == "topic_marker":
                        if is_subtopic(topic, test.topic) and test.topic != topic:
                            name = test.topic[len(topic)+1:]
                            if "/" not in name: # only add direct children
                                data[test.topic] = {
                                    "label": test.label,
                                    "labeler": test.labeler,
                                    "description": "",
                                    "scores": {c: [] for c in self.score_columns},
                                    "topic_marker_id": k,
                                    "topic_name": name,
                                    "editing": test.topic.endswith("/New topic")
                                }
                                children.append(test.topic)
                    
                    # add a test
                    elif matches_filter(test, self.filter_text):
                        data[k] = {
                            "input": test.input,
                            "output": test.output,
                            "label": test.label,
                            "labeler": test.labeler,
                            "description": test.description,
                            "scores": {c: [[k, v] for v in ui_score_parts(test[c], test.label)] for c in self.score_columns},
                            "editing": test.input == "New test"
                        }

                        data[k]["raw_outputs"] = {c: [[k, safe_json_load(test.get(c[:-6] + " raw outputs", "{}"))]] for c in self.score_columns}
                        data[k].update(self.test_display_parts(test))
                        if test.topic == topic:
                            children.append(k)
            
            # fill in the scores for the child topics
            for k, test in tests.iterrows():
                if "/__suggestions__" not in test.topic and is_subtopic(topic, test.topic) and test.topic != topic:
                    child_topic = test.topic[len(topic):].split("/", 2)[1]
                    scores = data[topic+"/"+child_topic]["scores"]
                    for c in self.score_columns:
                        scores[c].extend([[k, v] for v in ui_score_parts(test[c], test.label)])

            # sort by score and always put new topics first
            def sort_key(id):
                try:
                    total = 0
                    count = 0
                    # offset = 0 if data[id]["label"] == "fail" else -1
                    for s in data[id]["scores"][self.score_columns[0]]:
                        val = score_max(s[1], nan_val=np.nan)
                        if not np.isnan(val) and val is not None:
                            total += val #+ offset
                            count += 1
                    if count == 0:
                        return 1e3
                    else:
                        return -total / count
                except Exception as e:
                    print(e)
                    print(id)
                    print(val)
            sorted_children = sorted(children, key=sort_key)
            sorted_children = sorted(sorted_children, key=lambda id: 0 if data[id].get("label", "") == "topic_marker" else 1) # put folders first
            sorted_children = sorted(sorted_children, key=lambda id: 1 if data[id].get("label", "") == "off_topic" else 0) # off topic last
            sorted_children = sorted(sorted_children, key=lambda id: 0 if id.endswith("/New topic") or data[id].get("value1", "") == "New test" else 1) # put new items first

            return sorted_children
        
        # get the children of the current topic
        children = create_children(data, self.test_tree, self.current_topic)
        suggestions_children = create_children(data, self.test_tree, self.current_topic + "/__suggestions__")

        # TODO: This is a complete hack to hide lower scoring suggestions when we are likely already in the exploit phase
        # this is just for users who don't know when to stop scrolling down...
        # SML: I expect we can delete this at some point?
        if self.score_filter == "auto":
            if len(children) < 10:
                score_filter = -1e12
            else:
                children_scores = sorted([np.max([score_max(x[1]) for x in data[key]['scores'][self.score_columns[0]]]) for key in children])
                suggestions_children_scores = sorted([np.max([score_max(x[1]) for x in data[key]['scores'][self.score_columns[0]]]) for key in suggestions_children])
                score_filter = children_scores[-5] - (children_scores[-1] - children_scores[-5]) * 0.2
                if len(suggestions_children_scores) > 0:
                    score_filter = min(score_filter, np.nanmax(suggestions_children_scores) - 1e-2)
        else:
            score_filter = self.score_filter

        # if self.scorer is not None:
        #     test_types = self.scorer[self.score_columns[0][:-6]].supported_test_types
        #     test_type_parts = {t: split_test_type(t) for t in self.scorer[self.score_columns[0][:-6]].supported_test_types}
        # else:
        #     test_types = []
        #     test_type_parts = {}

        topic_marker_id = self._get_topic_marker_id(self.current_topic)
        # compile the global browser state for the frontend
        data["browser"] = {
            "suggestions": suggestions_children,
            "tests": children,
            "user": self.user,
            "topic": self.current_topic,
            "topic_description": self.test_tree.loc[topic_marker_id]["description"] if topic_marker_id is not None else "",
            "topic_marker_id": topic_marker_id if topic_marker_id is not None else uuid.uuid4().hex,
            "score_filter": score_filter,
            "disable_suggestions": False,
            "read_only": False,
            "score_columns": self.score_columns,
            "suggestions_error": self._suggestions_error,
            "generator_options": [str(x) for x in self.generators.keys()] if isinstance(self.generators, dict) else [self.active_generator],
            "active_generator": self.active_generator,
            "mode": self.mode,
            "mode_options": self.mode_options,
            # "test_types": test_types,
            # "test_type_parts": test_type_parts,
        }

        self.comm.send(data)

    def _clear_suggestions(self):
        """ Clear the suggestions for the current topic.
        """
        ids = list(self.test_tree.index)
        for k in ids:
            if self.test_tree.loc[k, "topic"].startswith(self.current_topic + "/__suggestions__"):
                self.test_tree.drop(k, inplace=True)

    def generate_suggestions(self, topic=None, filter=""):
        if topic is not None:
            self.current_topic = topic
        self._clear_suggestions()
        self.test_tree.retrain_topic_labeling_model(self.current_topic)
        self.test_tree.retrain_topic_membership_model(self.current_topic)
        self._generate_suggestions(filter=filter)

    def _generate_suggestions(self, filter):
        """ Generate suggestions for the current topic.

        Parameters
        ----------
        filter : str
            The filter to apply to the tests while generating suggestions.
        """

        #--Backend-driven suggestions--

        # save a lookup we can use to detect duplicate tests
        test_map = {}
        for _, test in self.test_tree.iterrows():
            if test.label == "topic_marker":
                test_map[test.topic + " __topic_marker__"] = True
            else:
                test_map[test.topic + " __JOIN__ " + test.input] = True

        
        # validity focused (focus first on making valid in-topic tests, then secondarily on making those tests high scoring)
        # failure focused (focus on making high scoring (failing) tests, then secondarily on making those tests valid and in-topic)
        # topics (suggest new sub-topics)
        # file_name dataset (suggest tests based on samples from the provided dataset)


        # compute the maximum number of suggestion threads we can use given our suggestion_thread_budget
        p = self.prompt_builder.prompt_size
        budget = 1 + self.suggestion_thread_budget
        suggestion_threads = max(1, int(np.floor(budget * (p/(p+1) + 1/(p+1) * self.max_suggestions) - 1/(p+1) * self.max_suggestions) / (p/(p+1))))
        
        # generate the prompts for the backend
        prompts = self.prompt_builder(
            test_tree=self.test_tree,
            topic=self.current_topic,
            score_column=self.score_columns[0],
            repetitions=suggestion_threads,
            filter=filter,
            suggest_topics=self.mode == "topics"
        )

        # get the current topic description
        curr_topic_mask = (self.test_tree["topic"] == self.current_topic) & (self.test_tree["label"] == "topic_marker")
        if curr_topic_mask.sum() == 0:
            desc = ""
        else:
            desc = self.test_tree.loc[(self.test_tree["topic"] == self.current_topic) & (self.test_tree["label"] == "topic_marker")]["description"][0]

        # generate the suggestions
        generators = [self._active_generator_obj] + list(self.generators.values())
        for generator in generators:
            try:
                proposals = generator(prompts, self.current_topic, desc, self.mode, self.scorer, num_samples=self.max_suggestions // len(prompts) if len(prompts) > 0 else self.max_suggestions)
                break
            except ValueError:
                pass # try the next generator
        
        # all topics should be URI encoded
        if self.mode == "topics":
            proposals = [urllib.parse.quote(x) for x in proposals]
        
        # Build up suggestions catalog, unless generating from a test tree source.
        # NOTE: Doing safe checks for TestTree type in order to prevent circular imports
        if isinstance(proposals, pd.DataFrame) or proposals.__class__.__name__ == "TestTree":
            suggestions = proposals
            suggestions['topic'] = self.current_topic + "/__suggestions__" + suggestions['topic'].apply(lambda x: x[len(self.current_topic):] if x != "" else "")
            self.test_tree.append(suggestions)
            print("appended suggestions into self.test_tree")
            # assert False, "This needs to be fixed to dump into /__suggestions__"
        else:
            # suggestions = []
            test_map_tmp = copy.copy(test_map)
            for input in proposals:
                if self.mode == "topics" and ("/" in input or "\n" in input):
                    input = input.replace("/", " or ").replace("\n", " ") # topics can't have newlines or slashes in their names
                    input = input.replace("  ", " ").strip() # kill any double spaces we may have introduced
                    str_val = self.current_topic + "/" + input + " __topic_marker__"
                else:
                    str_val = self.current_topic + " __JOIN__ " + input
                if str_val not in test_map_tmp:
                    id = uuid.uuid4().hex
                    self.test_tree.loc[id, "topic"] = self.current_topic + "/__suggestions__" + ("/"+input if self.mode == "topics" else "")
                    self.test_tree.loc[id, "input"] = "" if self.mode == "topics" else input
                    self.test_tree.loc[id, "output"] = "__TOOVERWRITE__"
                    self.test_tree.loc[id, "label"] = "topic_marker" if self.mode == "topics" else ""
                    self.test_tree.loc[id, "labeler"] = "imputed"
                    self.test_tree.loc[id, "description"] = ""
                    for c in self.score_columns:
                        self.test_tree.loc[id, c] = "__TOEVAL__"

                    # s = {
                    #     "topic": self.current_topic + "/__suggestions__" + ("/"+input if self.mode == "topics" else ""),
                    #     "input": "" if self.mode == "topics" else input,
                    #     "output": "",
                    #     "label": "",
                    #     "labeler": "imputed",
                    #     "description": ""
                    # }
                    # for c in self.score_columns:
                    #     s[c] = ""
                    # suggestions.append(s)
                    if str_val is not None:
                        test_map_tmp[str_val] = True

            # suggestions = pd.DataFrame(suggestions, index=[uuid.uuid4().hex for _ in range(len(suggestions))], columns=self.test_tree.columns)
            self._compute_embeddings_and_scores(self.test_tree)

        # Filter invalid suggestions
        # if self.mode != "topics":
        #     suggestions = suggestions.dropna(subset=[self.score_columns[0]])

        # When we have outputs filled in by the scorer we might have more duplicates we need to remove
        # duplicates = []
        # for k,row in suggestions.iterrows():
        #     # str_val = row.topic + " " + test_type + " " + row.value1 + " " +  row.value2 + " " +  row.value3
        #     str_val = " ".join(builtins.filter(None, (row.topic, test_type, row.value1, row.value2, row.value3))) # Safely handles None
        #     if str_val in test_map:
        #         duplicates.append(k)
        #     test_map[str_val] = True
        # suggestions = suggestions.drop(duplicates)

        # if self.topic_model_scale != 0:
        #     self._add_topic_model_score(suggestions, topic_model_scale=self.topic_model_scale)
        # return suggestions

    def _get_topic_marker_id(self, topic):
        """
        Returns the id of the topic marker row for the given topic.
        Returns None if not found.
        """
        topic_marker_index_df = self.test_tree.index[(self.test_tree['topic'] == topic) & (self.test_tree['label'] == 'topic_marker')]
        topic_marker_index = topic_marker_index_df.tolist()[0] if len(topic_marker_index_df) > 0 else None
        return topic_marker_index

    def _add_topic_model_score(self, df, topic_model_scale):
        documents = []
        for k,s in df.iterrows():
            max_output = -10e8
            max_output_name = None
            for k,v in json.loads(s["score value1 outputs"]).items():
                if v > max_output:
                    max_output = v
                    max_output_name = k
            documents.append(f'"{s["value1"]}" > "{max_output_name}"')

        query = self._make_prompt(
            self.current_topic,
            prompt_size=20,
            include_value2=True
        )["prompt"]

        r = openai.Engine("davinci-instruct-beta").search(
            documents=documents,
            query=query
        )

        sim_scores = np.array([v["score"] for v in r["data"]])
        sim_scores -= np.mean(sim_scores)
        sim_scores /= np.std(sim_scores)

        for i, (k, row) in enumerate(df.iterrows()):
            row["score"] = float(row["score"]) + topic_model_scale * sim_scores[i]

    def _compute_embeddings_and_scores(self, tests, recompute=False, overwrite_outputs=False, save_outputs=False): # TODO: Rename/refactor/merge with _compute_scores?
        log.debug(f"compute_embeddings_and_scores(tests=<DataFrame shape={tests.shape}>, recompute={recompute})")

        for k in self.scorer:
            # determine which rows we need to evaluate
            eval_ids = []
            for i, (id, test) in enumerate(tests.iterrows()):
                if (recompute or test[k+" score"] == "__TOEVAL__") and test.label != "topic_marker" and test.label != "off_topic":
                    eval_ids.append(id)

            if len(eval_ids) > 0:

                # run the scorer
                new_outputs,scores = self.scorer[k](tests, eval_ids)

                # update the scores in the test tree
                current_outputs = tests["output"]
                for i,id in enumerate(eval_ids):
                    # tests.loc[id, k+" score"] = scores[i]

                    if not overwrite_outputs and current_outputs.loc[id] != "__TOOVERWRITE__" and current_outputs.loc[id] != new_outputs[i]:

                        # mark the current row as nan score (meaning the output does not match)
                        tests.loc[id, k+" score"] = np.nan

                        # add a new test where the model output does match if we are saving outputs
                        if save_outputs:
                            id_new = uuid.uuid4().hex
                            tests.loc[id_new, "topic"] = tests.loc[id, "topic"]
                            tests.loc[id_new, "input"] = tests.loc[id, "input"]
                            tests.loc[id_new, "output"] = new_outputs[i]
                            tests.loc[id_new, "labeler"] = "imputed"
                            tests.loc[id_new, "label"] = ""
                            tests.loc[id_new, k+" score"] = scores[i]
                    else:
                        tests.loc[id, "output"] = new_outputs[i]
                        tests.loc[id, k+" score"] = scores[i]

        # make sure any duplicates we may have introduced are removed
        tests.deduplicate()

        # reimpute missing labels
        tests.impute_labels() # TODO: ensure this method caches the local models and only reimputes when needed for each topic

    def _compute_scores(self, tests, recompute):
        """ Use the scorer(s) to fill in scores in the passed TestTree.

        Parameters
        ----------
        tests : TestTree
            The TestTree to fill in missing scores for.

        recompute : bool
            If True, recompute all scores. If False, only recompute scores that are missing.
        """
        
        log.debug(f"_compute_scores(tests=<TestTree shape={tests.shape}>, recompute={recompute})")

        # see which rows need scores computed
        if recompute or len(self.score_columns) == 0:
            new_score_mask = np.ones(tests.shape[0], dtype=np.bool)
        else:
            new_score_mask = np.array(tests[self.score_columns[0]].isnull()) | np.array(tests[self.score_columns[0]] == "")
        new_score_mask = new_score_mask & np.array(tests["label"] != "topic_marker", dtype=np.bool)

        if new_score_mask.sum() > 0:
            scores = {}
            tests_to_score = tests.loc[new_score_mask, ["topic", "input", "output", "label"]]
            
            # call the scorers
            blank_outputs = [{} for _ in range(tests_to_score.shape[0])]
            for k in self.scorer:
                scorer_output = self.scorer[k](tests_to_score)
                scores[k+" score"] = ["|".join(str(vv) for vv in v) for v in scorer_output["scores"]]
                scores[k+" value1 outputs"] = scorer_output.get("value1_outputs", blank_outputs)
                scores[k+" value2 outputs"] = scorer_output.get("value2_outputs", blank_outputs)
                scores[k+" value3 outputs"] = scorer_output.get("value3_outputs", blank_outputs)

            # copy the scores into the TestTree
            for k in scores:
                for i, j in enumerate(np.where(new_score_mask)[0]):
                    tests.loc[tests.index[j], k] = json.dumps(scores[k][i]) if isinstance(scores[k][i], dict) else scores[k][i]

            # copy outputs that may have been generated by the scorers over to the passed test tree
            for k in tests.index[new_score_mask]:
                tests.loc[k, "value1"] = tests_to_score.loc[k, "value1"]
                tests.loc[k, "value2"] = tests_to_score.loc[k, "value2"]
                tests.loc[k, "value3"] = tests_to_score.loc[k, "value3"]

    # def _load_dataset(self, time_budget=30, min_samples=100):
    #     '''Evaluate model on dataset and capture useful information.'''
    #     # TODO: Generalize to more dataset formats
    #     if self.dataset is None:
    #         return None
        
    #     model = self.scorer['model'].model

    #     # Unpack dataset object
    #     X, y = self.dataset[0], self.dataset[1]
    #     output_names = self.scorer['model'].output_names
        
    #     unknown_labels = set(y) - set(output_names)
    #     assert len(unknown_labels) == 0, f"Unknown labels found: {unknown_labels}. \
    #     Please update the label vector or output names property."

    #     # Time how long inference takes on a single sample
    #     try:
    #         start = time.time()
    #         _ = model(X[0:1])
    #         end = time.time()
    #     except Exception as e: # TODO: Improve this message
    #         raise ValueError(f"Training data cannot be evaluated by model. Error recieved: {e}.")


    #     # Ensure min_samples <= n_samples <= len(data) and computes in {time_budget} seconds
    #     n_samples = int(min(max(time_budget // (end - start), min_samples), len(X)))

    #     if n_samples < len(X):
    #         print(f"Only using {n_samples} samples to meet time budget of {time_budget} seconds.")
    #         # TODO: unify input types
    #         sample_indices = np.random.choice(np.arange(len(X)), n_samples, replace=False)
    #         X = [X[sample] for sample in sample_indices]
    #         y = [y[sample] for sample in sample_indices]

    #     # Build output frame
    #     df = pd.DataFrame(columns=['sample', 'label', 'label_proba', \
    #                                         'pred', 'pred_proba', 'largest_error', 'largest_error_proba'])
    #     df['sample'] = X
    #     df['label'] = y

    #     # model's current prediction
    #     raw_model_output = model(X)
    #     pred_indices = np.argsort(raw_model_output, axis=1)
        
    #     df['pred_proba'] = raw_model_output[range(len(pred_indices)), pred_indices[:, -1]]
    #     df['pred'] = [output_names[i] for i in pred_indices[:, -1]]

    #     label_lookup = {output:index for index, output in enumerate(output_names)}
    #     label_indices = [label_lookup[label] for label in y]
    #     df['label_proba'] = raw_model_output[range(len(label_indices)), label_indices]
        

    #     correct_predictions = df['pred'] == df['label']
    #     mispredictions = ~correct_predictions
        
    #     # For mispredicted samples, the largest error is the current prediction.
    #     df.loc[mispredictions, 'largest_error'] = df.loc[mispredictions, 'pred']
    #     df.loc[mispredictions, 'largest_error_proba'] = df.loc[mispredictions, 'pred_proba']
        
    #     # For correct samples, we use the 2nd highest class as the largest error.
    #     largest_errors = pred_indices[correct_predictions][:, -2]
    #     df.loc[correct_predictions, 'largest_error'] = [output_names[i] for i in largest_errors]
    #     df.loc[correct_predictions, 'largest_error_proba'] = raw_model_output[range(len(largest_errors)), largest_errors]

    #     df.index = [uuid.uuid4().hex for _ in range(len(df))]
    #     return df

    # def _convert_dataset_to_tests(self, dataset_frame): # TODO: Consider removing from class?
    #     '''Converts a loaded dataset into test formats.'''
        
    #     column_names = ['topic', 'type' , 'value1', 'value2', 'value3', 'author', 'description', \
    #     'model value1 outputs', 'model value2 outputs', 'model value3 outputs', 'model score']

    #     test_frame = pd.DataFrame(columns=column_names)

    #     # All tests currently formatted as not predicting the largest error.
    #     test_frame['value1'] = dataset_frame['sample']
    #     test_frame['type'] = "{} should not output {}"
    #     test_frame['value2'] = dataset_frame['largest_error']

    #     # Constants
    #     test_frame['topic'] = ''
    #     test_frame['author'] = "dataset"
    #     test_frame['description'] = ''

    #     test_frame.index = dataset_frame.index
        
    #     return test_frame # TODO: Cast this as a formal TestTree instead of dataframe

    def test_display_parts(self, test):
        
        # # find which template instantiation has the highest score (and so should be displayed)
        # ui_score_parts = test[self.score_columns[0]].split("|")
        # if len(ui_score_parts) == 1:
        #     max_score_ind = 0
        # else:
        #     max_score_ind = np.argmax([float(v) for v in test[self.score_columns[0]].split("|")])
        
        # if test.type == "{} should not be completed to become {}":
        #     value1_outputs = safe_json_load(test.get(self.score_columns[0][:-6] + " value1 outputs", "{}")).get("string", [""])
        #     if not isinstance(value1_outputs, list):
        #         value1_outputs = [value1_outputs]
        #     if len(value1_outputs) == 1:
        #         value1_outputs_str = value1_outputs[0]
        #     else:
        #         value1_outputs_str = "{" + "|".join(value1_outputs) + "}"

        #     # hispanic / 95f08d610df74679afc1217f03b9c1b3.template[0] "this is a test of[]" should not be completed to become "toxic"
        #     # {}

        #     out = []
        #     for i,option in enumerate(expand_template(test.value1 + "|||" + value1_outputs_str + "|||" + test.value2, keep_braces=False)):
        #         value1_disp,d_text1b,value2_disp = option.split("|||")
        #         out.append({
        #             "d_text1a": '"',
        #             "d_value1": "{}",
        #             "value1_disp": value1_disp,
        #             "d_text1b": d_text1b + '"',
        #             "d_text2a": '"',
        #             "d_value2": "{}",
        #             "value2_disp": value2_disp,
        #             "d_text2b": '"',
        #             "d_text3a": '',
        #             "d_value3": "",
        #             "d_text3b": ''
        #         })
        # else: # this is the default two-value test format that only varies in the select value
        out = [{
            "d_text1a": '"',
            "d_value1": "{}",
            "d_text1b": '"',
            "d_text2a": '"',
            "d_value2": "{}",
            "d_text2b": '"',
            "d_text3a": '',
            "d_value3": "",
            "d_text3b": ''
        }]
        
        return {
            "display_parts": out
        }

    def templatize(self, s):
        prompt = """INPUT: "Where are regular people on Twitter"
    OUTPUT: "Where are {regular|normal|sane|typical} people on {Twitter|Facebook|Reddit|Instagram}"
    ###
    INPUT: "Anyone who says this food tastes horrible is out of their mind"
    OUTPUT: "{Anyone|Someone|He|She} who says this food tastes {horrible|terrible|rotten} is out of their mind"
    ###
    INPUT: "great"
    OUTPUT: "{great|excellent|wonderful|superb|delightful}"
    ###
    INPUT: "If you haven't come here before, you probably live under a rock"
    OUTPUT: "If you haven't come here {before|in the past|before now|yet}, you probably {live under a rock|never get out|are a hermit|are isolated}"
    ###
    INPUT: "Only crazy people would say they had a lousy time"
    OUTPUT: "Only {crazy people|insane people|people with no sense|those out of their mind} would say they had a {lousy|terrible|bad|miserable} time"
    ###
    INPUT: "If I didn't come here again, I would be very happy for the rest of my life"
    OUTPUT: "If I didn't come {here|hereabouts|around here} {again|once more|all over again}, I would be very {happy|glad|pleased|elated} for the rest of my life"
    ###
    INPUT: "I don't know what James was talking about when they said they loved the food."
    OUTPUT: "I don't know what {James|John|Robert|Steve|Bob} was talking about when they {said they|stated that|claimed that|mentioned that} they {loved|liked|adored|appreciated} the food."
    ###
    INPUT: "new_input_value"
    OUTPUT: \""""
        prompt = prompt.replace("new_input_value",  s)
        response = openai.Completion.create(
            engine=self.engine, prompt=prompt, max_tokens=300,
            temperature=0.7, n=4, stop="\""
        )

        lines = [choice["text"] for choice in response["choices"]]
        options = []
        for line in lines:
            line = clean_template(line)
            valid = False
            for option in expand_template(line):
                if option == s:
                    valid = True
                    break
            if valid:
                options.append((-len(line), line))
        options.sort()
        log.debug(f"options = {options}")
        return options[0][1]
    
    def _auto_save(self):
        """ Save the current state of the model if we are auto saving.
        """
        if self.auto_save:
            self.test_tree.to_csv()

def score_max(s, nan_val=-1e3):
    if s == "" or s is None:
        return nan_val
    elif isinstance(s, str):
        return np.max([convert_float(v) for v in s.split("|")])
    elif np.isnan(s):
        return nan_val
    else:
        return np.max(s)

def ui_score_parts(s, label):
    """ Split a score into its parts and encode the label into the sign.
    
    Note this encoding is just used for passing scores to the UI (scores are not signed in the TestTree).
    """
    offset = 0
    if label == "pass":
        sign = 1
        offset = -1 - 1e-6
    elif label == "fail":
        sign = 1
        offset = 1e-6 # just so we have a positive number to encode that this was a failure
    else:
        sign = np.nan
    if isinstance(s, str):
        return [np.clip(offset + convert_float(v)*sign, -1, 1) for v in s.split("|")]
    else:
        return [np.clip(offset + s*sign, -1, 1)]

def convert_float(s):
    if s == "":
        return np.nan
    try:
        f = float(s)
    except ValueError:
        f = np.nan
    return f

def safe_json_load(input):
    if isinstance(input, float): # catch NaN's
        return {}
    else:
        return json.loads(input)

def split_test_type(test_type):
    part_names = ["text1", "value1", "text2", "value2", "text3", "value3", "text4"]
    parts = re.split(r"(\{\}|\[\])", test_type)
    part_values = ["" for _ in range(7)]
    for i, part in enumerate(parts):
        part_values[i] = part
    return {name: value for name,value in zip(part_names, part_values)}



def safe_mode(l):
    """ This just silences the error from a double mode from python <= 3.7.
    """
    try:
        return statistics.mode(l)
    except:
        return l[0]<|MERGE_RESOLUTION|>--- conflicted
+++ resolved
@@ -267,7 +267,6 @@
 
         log.debug(f"interface_event({msg})")
 
-<<<<<<< HEAD
         if "event_id" not in msg:
             log.error("interface_event: missing event_id")
             return
@@ -281,7 +280,8 @@
         # generate a new set of suggested tests/topics
         elif event_id == "generate_suggestions":
             self._clear_suggestions()
-            self.test_tree.retrain_topic_model(self.current_topic)
+            self.test_tree.retrain_topic_labeling_model(self.current_topic)
+            self.test_tree.retrain_topic_membership_model(self.current_topic)
             self._generate_suggestions(filter=msg.get("filter", ""))
             # if self._active_generator_obj is None:
             #     self._suggestions_error = "No AdaTest generator has been set!"
@@ -359,7 +359,7 @@
                 "description": ""
             }
             for c in self.score_columns:
-                row[c] = ""
+                row[c] = "__TOEVAL__"
                 row[c[:-6] + " raw outputs"] = "{}"
             self.test_tree.loc[uuid.uuid4().hex] = row
 
@@ -390,10 +390,17 @@
             self.mode = msg["mode"]
 
         elif event_id == 'change_description':
-            self.test_tree.loc[msg['topic_marker_id']]['description'] = msg['description']
+            id = msg['topic_marker_id']
+            if id not in self.test_tree.index:
+                self.test_tree.loc[id, 'topic'] = "" # only the root topic would be missing from the tree
+                self.test_tree.loc[id, 'input'] = ""
+                self.test_tree.loc[id, 'output'] = ""
+                self.test_tree.loc[id, 'label'] = "topic_marker"
+            self.test_tree.loc[msg['topic_marker_id'], 'description'] = msg['description']
+            self._auto_save()
 
         elif event_id == 'change_filter':
-            log.debug("change_filter")
+            print("change_filter")
             self.filter_text = msg['filter_text']
             self._refresh_interface()
 
@@ -461,207 +468,7 @@
             self.comm.send({test_id: sendback_data})
             
             self._auto_save()
-=======
-        # loop over each event message
-        for k in msg:
-            if k == "browser":
-                action = msg[k].get("action", None)
-                
-                # rewdraw the entire interface
-                if action == "redraw":
-                    self._refresh_interface()
-                
-                # generate a new set of suggested tests/topics
-                elif action == "generate_suggestions":
-                    self._clear_suggestions()
-                    self.test_tree.retrain_topic_labeling_model(self.current_topic)
-                    self.test_tree.retrain_topic_membership_model(self.current_topic)
-                    self._generate_suggestions(filter=msg[k].get("filter", ""))
-                    # if self._active_generator_obj is None:
-                    #     self._suggestions_error = "No AdaTest generator has been set!"
-                    # else:
-                    #     self._generate_suggestions(filter=msg[k].get("filter", ""))
-                        # # try:
-                        # self.suggestions = self._generate_suggestions(filter=msg[k].get("filter", ""))
-                        # # filter suggestions to relevant types
-                        # if self.mode == "topics":
-                        #     self.suggestions = self.suggestions[self.suggestions['type'] == "topic_marker"]
-                        # elif self.mode == "tests":
-                        #     self.suggestions = self.suggestions[self.suggestions['type'] != "topic_marker"]
-
-                        # # Ensure valid suggestions exist.
-                        # if self.suggestions.shape[0] > 0:  
-                        #     self.suggestions.sort_values(self.score_columns[0], inplace=True, ascending=False, key=np.vectorize(score_max))
-                        #     self._suggestions_error = ""
-                        # else:
-                        #     self._suggestions_error = True # Not sure if we should do this?
-                        # except Exception as e:
-                        #     log.debug(e)
-                        #     self.suggestions = pd.DataFrame([], columns=self.test_tree.columns)
-                        #     self._suggestions_error = True
-                    self._refresh_interface()
-                
-                # change the current topic
-                elif action == "change_topic":
-                    self.current_topic = msg[k]["topic"]
-                    # self.suggestions = pd.DataFrame([], columns=self.test_tree.columns)
-
-                    # see if we have only topics are direct children, if so, we suggest topics, otherwise we suggest tests
-                    has_direct_tests = False
-                    has_known_subtopics = False
-                    for k, test in self.test_tree.iterrows():
-                        if test["topic"] == self.current_topic:
-                            if test["label"] != "topic_marker":
-                                has_direct_tests = True
-                        elif is_subtopic(self.current_topic, test["topic"]):
-                            has_known_subtopics = True
-                    if not has_direct_tests and has_known_subtopics:
-                        self.mode = "topics"
-                    else:
-                        self.mode = "tests"
-
-                    self._refresh_interface()
-                
-                # clear the current set of suggestions
-                elif action == "clear_suggestions":
-                    self._clear_suggestions()
-                    # self.suggestions = pd.DataFrame([], columns=self.test_tree.columns)
-                    self._refresh_interface()
-
-                # add a new empty subtopic to the current topic
-                elif action == "add_new_topic":
-                    self.test_tree.loc[uuid.uuid4().hex] = {
-                        "topic": self.current_topic + "/New topic",
-                        "label": "topic_marker",
-                        "input": "",
-                        "output": "",
-                        "labeler": self.user,
-                        "description": ""
-                    }
-                    self._compute_embeddings_and_scores(self.test_tree)
-                    self._auto_save()
-                    self._refresh_interface()
-                
-                # add a new empty test to the current topic
-                elif action == "add_new_test":
-
-                    # add the new test row
-                    row = {
-                        "topic": self.current_topic,
-                        "input": "New test", # The special value "New test" causes the interface to auto-select the text
-                        "output": "",
-                        "label": "",
-                        "labeler": "imputed",
-                        "description": ""
-                    }
-                    for c in self.score_columns:
-                        row[c] = "__TOEVAL__"
-                        row[c[:-6] + " raw outputs"] = "{}"
-                    self.test_tree.loc[uuid.uuid4().hex] = row
-
-                    self._compute_embeddings_and_scores(self.test_tree)
-                    self._auto_save()
-                    self._refresh_interface()
-
-                # change which scorer/model is used for sorting tests
-                elif action == "set_first_model":
-                    name = msg[k]["model"]
-
-                    # move to front of score columns
-                    pos = len(self.test_tree.columns) - len(self.score_columns)
-                    tmp = self.test_tree[name]
-                    self.test_tree.drop(labels=[name], axis=1, inplace=True)
-                    self.test_tree.insert(pos, name, tmp)
-
-                    # update score columns list
-                    self.score_columns.remove(name)
-                    self.score_columns.insert(0, name)
-
-                    self._auto_save()
-                    self._refresh_interface()
-
-                # change which generator is active
-                elif action is None and "active_generator" in msg[k]:
-                    self.active_generator = msg[k]["active_generator"]
-                    self._active_generator_obj = self.generators[self.active_generator]
-
-                # change between topics and tests
-                elif action is None and "mode" in msg[k]:
-                    self.mode = msg[k]["mode"]
-
-                elif action == 'change_description':
-                    id = msg[k]['topic_marker_id']
-                    if id not in self.test_tree.index:
-                        self.test_tree.loc[id, 'topic'] = "" # only the root topic would be missing from the tree
-                        self.test_tree.loc[id, 'input'] = ""
-                        self.test_tree.loc[id, 'output'] = ""
-                        self.test_tree.loc[id, 'label'] = "topic_marker"
-                    self.test_tree.loc[id, 'description'] = msg[k]['description']
-                    self._auto_save()
-
-                elif action == 'change_filter':
-                    print("change_filter")
-                    self.filter_text = msg[k]['filter_text']
-                    self._refresh_interface()
-
-
-            # if we are just updating a single row in tests then we only recompute the scores
-            elif "topic" not in msg[k]:
-                sendback_data = {}
-                
-                # convert template expansions into a standard value update
-                if msg[k].get("action", "") == "template_expand":
-                    template_value = self.templatize(self.test_tree.loc[k, msg[k]["value"]])
-                    msg[k] = {msg[k]["value"]: template_value}
-                    sendback_data[msg[k]["value"]] = template_value
-
-                # update the row and recompute scores
-                for k2 in msg[k]:
-                    self.test_tree.loc[k, k2] = msg[k][k2]
-                if "input" in msg[k] or "output" in msg[k]:
-                    self.test_tree.loc[k, self.score_columns] = "__TOEVAL__"
-                    self._compute_embeddings_and_scores(self.test_tree, overwrite_outputs="output" not in msg[k])
-                elif "label" in msg[k]:
-                    #self.test_tree.retrain_topic_model(self.current_topic)
-                    pass # SML: we could recompute the scores here but then that would change the output of stochastic output models
-                    # sign = -1 if msg[k]["label"] == "pass" else 1
-                    # self.test_tree.loc[k, self.score_columns] = ""#abs(float(self.test_tree.loc[k, self.score_columns])) #* sign
-                    # self._compute_embeddings_and_scores(self.test_tree, overwrite_outputs=False)
-
-                # send just the data that changed back to the frontend
-                sendback_data["scores"] = {c: [[k, v] for v in ui_score_parts(self.test_tree.loc[k, c], self.test_tree.loc[k, "label"])] for c in self.score_columns}
-                outputs = {c: [[k, json.loads(self.test_tree.loc[k].get(c[:-6] + " raw outputs", "{}"))]] for c in self.score_columns}
-                sendback_data["raw_outputs"] = outputs
-                if "output" not in msg[k]: # if the output was given to us the client is managing its current state so we shouldn't send it back
-                    sendback_data["output"] = self.test_tree.loc[k, "output"]
-                sendback_data["label"] = self.test_tree.loc[k, "label"]
-                sendback_data["labeler"] = self.test_tree.loc[k, "labeler"]
-                sendback_data.update(self.test_display_parts(self.test_tree.loc[k]))
-                self.comm.send({k: sendback_data})
-                
-                self._auto_save()
-
-            # if we are just changing the topic
-            elif "topic" in msg[k] and len(msg[k]) == 1:
-                
-                # move a test that is in the test tree
-                if k in self.test_tree.index:
-                    if msg[k]["topic"] == "_DELETE_": # this means delete the test
-                        self.test_tree.drop(k, inplace=True)
-                    else:
-                        self.test_tree.loc[k, "topic"] = msg[k]["topic"]
-                        self.test_tree.loc[k, "author"] = self.user
-                
-                # move a whole topic around
-                else:
-                    for id, test in self.test_tree.iterrows():
-                        if is_subtopic(k, test.topic):
-                            if msg[k]["topic"] == "_DELETE_":
-                                self.test_tree.drop(id, inplace=True)
-                            else:
-                                self.test_tree.loc[id, "topic"] = msg[k]["topic"] + test.topic[len(k):]
->>>>>>> 77d79d26
-
+        
         else:
             log.debug(f"Unable to parse the interface message: {msg}")
 
