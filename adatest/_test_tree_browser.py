import numpy as np
import copy
import pandas as pd
import json
import re
from tqdm import tqdm

from adatest.generators import TestTreeSource

from .comm import JupyterComm
import uuid
import pathlib
import copy
import re
import logging
import statistics
from threading import Timer
from ._scorer import expand_template, clean_template, Scorer
import adatest # Need to import like this to prevent circular dependencies
import urllib.parse
from .utils import is_subtopic

# from https://gist.github.com/walkermatt/2871026
def throttle(interval):
    """ Decorator that will postpone a functions
        execution so it does not run more than once per
        interval of time.
    """
    def decorator(fn):
        def throttled(*args, **kwargs):
            if not hasattr(throttled, "t") or not throttled.t.is_alive():
                def call_it():
                    fn(*args, **kwargs)
                throttled.t = Timer(interval, call_it)
                throttled.t.start()
        return throttled
    return decorator

log = logging.getLogger(__name__)

# import sys
# sys.stderr = open('/tmp/err.txt', 'w')

def file_log(*args):
    """ Used for logging when we don't have a stdout.

    This is used for debugging when we are being called from the javascript client. When we are
    called from the client we don't have a stdout attached to any cell in the notebook.

    Note to also catch errors you could do:
    import sys
    sys.stderr = open('err.txt', 'w')
    """
    #print(*args)
    f = open("log.txt", "a")  # append mode
    f.write(" ".join([str(msg) for msg in args])+"\n")
    f.flush()
    f.close()


def matches_filter(test, filter_text):
    if filter_text is None or filter_text == "":
        return True
    else:
        return filter_text in test["input"] or filter_text in test["output"]


special_outputs = [
    "{MAX}"
]

valid_comparators = [
    "should not be",
    "should be",
    "should be the same as for"
]
FILLIN_PREFIX = '/Fill-ins'


# model("this is english") => []
# output_sampling="topk(10)"
# output_sampling="topp(10)"
# output_sampling="max"
# output_sampling="temperature(0.9)"

class TestTreeBrowser():
    """ Used for browsing and expanding a test tree.
    """

    def __init__(self, test_tree, scorer, generators, user, auto_save, recompute_scores, drop_inactive_score_columns,
                 max_suggestions, suggestion_thread_budget, prompt_builder, active_generator, starting_path,
                 score_filter, topic_model_scale):
        """ Initialize the TestTreeBrowser.
        
        See the __call__ method of TreeBrowser for parameter documentation.
        """

        self.test_tree = test_tree
        self.scorer = scorer
        self.generators = generators
        self.user = user
        self.auto_save = auto_save
        self.recompute_scores = recompute_scores
        self.drop_inactive_score_columns = drop_inactive_score_columns
        self.max_suggestions = max_suggestions
        self.suggestion_thread_budget = suggestion_thread_budget
        self.prompt_builder = prompt_builder
        self.active_generator = active_generator
        self.current_topic = starting_path
        self.score_filter = score_filter
        self.topic_model_scale = topic_model_scale
        self.filter_text = ""

        # convert single generator to the multi-generator format
        if not isinstance(self.generators, dict):
            self.generators = {'generator': self.generators}

        if adatest.default_generators is not None: # Merge default generators into generators
            self.generators = {**self.generators, **adatest.default_generators}

        # Find and cast any TestTrees in generators to TestTreeSource
        for generator_name, generator in self.generators.items():
            if isinstance(generator, adatest._test_tree.TestTree): # TODO: make this autoreload friendly
                self.generators[generator_name] = TestTreeSource(generator) 

        # get a reference to the active backend object
        if self.active_generator == "default":
            if isinstance(self.generators, dict):
                self._active_generator_obj = next(iter(self.generators.items()))[1]
            else:
                self._active_generator_obj = self.generators
        else:
            self._active_generator_obj = self.generators[self.active_generator]

        # if we are recomputing the scores then we erase all the old scores
        if recompute_scores is True:
            for c in self.test_tree.columns:
                if c.endswith("score"):
                    self.test_tree.drop(c, axis=1, inplace=True)

        # convert single scorer args to the multi-scorer format
        if callable(self.scorer):
            self.scorer = {"model": self.scorer}

        # note the score column of each scorer
        if isinstance(self.scorer, dict):
            self.score_columns = [k+" score" for k in self.scorer]
            for k in self.scorer:
                self.scorer[k] = Scorer(self.scorer[k])
        elif self.scorer is not None:
            self.score_columns = ["model score"]
            self.scorer = {"model": Scorer(self.scorer)}
        else:
            self.score_columns = []

        # find score columns that are not associated with a scorer
        for c in self.test_tree.columns:
            if c.endswith("score") and c not in self.score_columns:
                if drop_inactive_score_columns is True:
                    self.test_tree.drop(c, axis=1, inplace=True)
                else:
                    self.score_columns.append(c)

        # ensure that each scorer's score column is in the test tree dataframe
        for c in self.score_columns:
            if c not in self.test_tree.columns:
                self.test_tree[c] = ["__TOEVAL__" for _ in range(self.test_tree.shape[0])]

        # a unique identifier for this test set instance, used for UI connections
        self._id = uuid.uuid4().hex

        # these are all temporary state
        self._hidden_topics = {}
        self.comm = None

        # define our current mode, and set of supported modes
        self.mode = "tests" if self.test_tree.shape[0] > 0 else "topics"
        self.mode_options = [
            # "validity focused", # focus first on making valid in-topic tests, then secondarily on making those tests high scoring
            # "failure focused", # focus on making high scoring (failing) tests, then secondarily on making those tests valid and in-topic
            "tests", # suggest new tests
            "topics" # suggest new subtopics
        ]

        # apply all the scorers to the test tree (this updates the test tree)
        self._compute_embeddings_and_scores(self.test_tree, self.recompute_scores, overwrite_outputs=False, save_outputs=True)

        # # make sure all the tests have scores (if we have a scorer)
        # self._compute_embeddings_and_scores(self.test_tree)

        # ensure any test tree based generator has embeddings calculated
        if isinstance(self.generators, dict):
            for name, gen in self.generators.items():
                if getattr(gen, "gen_type", "") == "test_tree":
                    gen.source._cache_embeddings()

        # save the current state of the test tree
        self._auto_save()

        # init a blank set of suggetions
        # self.suggestions = pd.DataFrame([], columns=self.test_tree.columns)
        self._suggestions_error = "" # tracks if we failed to generate suggestions

    def auto_optimize(self, rounds=10, topic=""):
        """ Run the testing loop for a topic without user involvement.
        
        Note that this assumes the labeling model is always correct.
        """

        for _ in tqdm(list(range(rounds))):
    
            # create new suggestions in the topic
            self.generate_suggestions(topic)
            
            # get the ids of the on-topic suggestions
            keep_ids = []
            drop_ids = []
            for k, test in self.test_tree.iterrows():
                main_score = test[self.score_columns[0]]
                if test.topic == topic+"/__suggestions__":
                    if test.label != "off_topic" and not isinstance(main_score, str) and not np.isnan(main_score):
                        keep_ids.append(k)
                    else:
                        drop_ids.append(k)
            
            # print(tests.loc[top10_ids[0], "model score"])
            # print(tests.loc[top10_ids[0], "input"])
            # print()
            
            # label and move these top suggestions to the root topic
            self.test_tree.loc[keep_ids, "labeler"] = "auto_optimize"
            self.test_tree.loc[keep_ids, "topic"] = topic
            self.test_tree.drop(drop_ids, inplace=True)

    def _repr_html_(self, prefix="", environment="jupyter", websocket_server=None):
        """ Returns the HTML interface for this browser.

        Parameters
        ----------
        prefix : str
            The URL prefix this test tree browser is being served from.

        environment : str
            The environment this test tree browser is being served from (jupyter or web).
        """

        # spin up a JupyterComm object if we are called directly (which we assume is in a notebook)
        if self.comm is None and environment == "jupyter":
            self.comm = JupyterComm(f'adatest_interface_target_{self._id}', self.interface_event)

        # dump the client javascript to the interface
        file_path = pathlib.Path(__file__).parent.absolute()
        with open(file_path / "resources" / "main.js", encoding="utf-8") as f:
            js_data = f.read()
        interface_html = f"""
<div id="adatest_container_{self._id}" style="width: 100%; all: initial;"></div>
<script type='text/javascript'>
  {js_data};
  AdaTestReactDOM.render(
    AdaTestReact.createElement(AdaTest, {{
      interfaceId: "{self._id}", environment: "{environment}", startingTopic: "{self.current_topic}", prefix: "{prefix}",
      websocket_server: {"undefined" if websocket_server is None else '"'+websocket_server+'"'},\
    }}, null),
    document.getElementById('adatest_container_{self._id}')
  );
</script>
"""
        return interface_html

    def display(self):
        """ Manually display the HTML interface.
        """
        from IPython.display import display, HTML
        display(HTML(self._repr_html_()))

    def interface_event(self, msg):
        """ Handle interface events from the client.

        Parameters
        ----------
        msg : dict
            The event messages from the client. Each key in the dictionary is a separate message to either the row
            specified by the key or to whole browser object if the key is 'browser'.
        """

        log.debug(f"interface_event({msg})")

        if "event_id" not in msg:
            log.error("interface_event: missing event_id")
            return

        event_id = msg["event_id"]

        # redraw the entire interface
        if event_id == "redraw":
            self._refresh_interface()

        # generate a new set of suggested tests/topics
        elif event_id == "generate_suggestions":
            self._clear_suggestions()
            self.test_tree.retrain_topic_labeling_model(self.current_topic)
            self.test_tree.retrain_topic_membership_model(self.current_topic)
            self._generate_suggestions(filter=msg.get("filter", ""))
            # if self._active_generator_obj is None:
            #     self._suggestions_error = "No AdaTest generator has been set!"
            # else:
            #     self._generate_suggestions(filter=msg[k].get("filter", ""))
            # # try:
            # self.suggestions = self._generate_suggestions(filter=msg[k].get("filter", ""))
            # # filter suggestions to relevant types
            # if self.mode == "topics":
            #     self.suggestions = self.suggestions[self.suggestions['type'] == "topic_marker"]
            # elif self.mode == "tests":
            #     self.suggestions = self.suggestions[self.suggestions['type'] != "topic_marker"]

            # # Ensure valid suggestions exist.
            # if self.suggestions.shape[0] > 0:  
            #     self.suggestions.sort_values(self.score_columns[0], inplace=True, ascending=False, key=np.vectorize(score_max))
            #     self._suggestions_error = ""
            # else:
            #     self._suggestions_error = True # Not sure if we should do this?
            # except Exception as e:
            #     log.debug(e)
            #     self.suggestions = pd.DataFrame([], columns=self.test_tree.columns)
            #     self._suggestions_error = True
            self._refresh_interface()
            
        # change the current topic
        elif event_id == "change_topic":
            self.current_topic = msg["topic"]
            # self.suggestions = pd.DataFrame([], columns=self.test_tree.columns)

            # see if we have only topics are direct children, if so, we suggest topics, otherwise we suggest tests
            has_direct_tests = False
            has_known_subtopics = False
            for _, test in self.test_tree.iterrows():
                if test["topic"] == self.current_topic:
                    if test["label"] != "topic_marker":
                        has_direct_tests = True
                elif is_subtopic(self.current_topic, test["topic"]):
                    has_known_subtopics = True
            if not has_direct_tests and has_known_subtopics:
                self.mode = "topics"
            else:
                self.mode = "tests"

<<<<<<< HEAD
            self._refresh_interface()
            
        # clear the current set of suggestions
        elif event_id == "clear_suggestions":
            self._clear_suggestions()
            # self.suggestions = pd.DataFrame([], columns=self.test_tree.columns)
            self._refresh_interface()

        # add a new empty subtopic to the current topic
        elif event_id == "add_new_topic":
            self.test_tree.loc[uuid.uuid4().hex] = {
                "topic": self.current_topic + "/New topic",
                "label": "topic_marker",
                "input": "",
                "output": "",
                "labeler": self.user,
                "description": ""
            }
            self._recompute_embeddings_and_save()
            self._refresh_interface()
            
        # add a new empty test to the current topic
        elif event_id == "add_new_test":

            # add the new test row
            row = {
                "topic": self.current_topic,
                "input": "New test", # The special value "New test" causes the interface to auto-select the text
                "output": "",
                "label": "",
                "labeler": "imputed",
                "description": ""
            }
            for c in self.score_columns:
                row[c] = "__TOEVAL__"
                row[c[:-6] + " raw outputs"] = "{}"
            self.test_tree.loc[uuid.uuid4().hex] = row

            self._recompute_embeddings_and_save()
            self._refresh_interface()

        # change which scorer/model is used for sorting tests
        elif event_id == "set_first_model":
            name = msg["model"]

            # move to front of score columns
            pos = len(self.test_tree.columns) - len(self.score_columns)
            tmp = self.test_tree[name]
            self.test_tree.drop(labels=[name], axis=1, inplace=True)
            self.test_tree.insert(pos, name, tmp)

            # update score columns list
            self.score_columns.remove(name)
            self.score_columns.insert(0, name)

            self._auto_save()
            self._refresh_interface()

        elif event_id == "change_generator":
            self.active_generator = msg["generator"]
            self._active_generator_obj = self.generators[self.active_generator]
=======
                    self._refresh_interface()
                
                # clear the current set of suggestions
                elif action == "clear_suggestions":
                    self._clear_suggestions()
                    # self.suggestions = pd.DataFrame([], columns=self.test_tree.columns)
                    self._refresh_interface()

                # add a new empty subtopic to the current topic
                elif action == "add_new_topic":
                    self.test_tree.loc[uuid.uuid4().hex] = {
                        "topic": self.current_topic + "/New topic",
                        "label": "topic_marker",
                        "input": "",
                        "output": "",
                        "labeler": self.user,
                        "description": ""
                    }
                    self._compute_embeddings_and_scores(self.test_tree)
                    self._auto_save()
                    self._refresh_interface()
                
                # add a new empty test to the current topic
                elif action == "add_new_test":

                    # add the new test row
                    row = {
                        "topic": self.current_topic,
                        "input": "New test", # The special value "New test" causes the interface to auto-select the text
                        "output": "",
                        "label": "",
                        "labeler": "imputed",
                        "description": ""
                    }
                    for c in self.score_columns:
                        row[c] = np.nan
                        row[c[:-6] + " raw outputs"] = "{}"
                    self.test_tree.loc[uuid.uuid4().hex] = row

                    self._auto_save()
                    self._refresh_interface()

                # change which scorer/model is used for sorting tests
                elif action == "set_first_model":
                    name = msg[k]["model"]

                    # move to front of score columns
                    pos = len(self.test_tree.columns) - len(self.score_columns)
                    tmp = self.test_tree[name]
                    self.test_tree.drop(labels=[name], axis=1, inplace=True)
                    self.test_tree.insert(pos, name, tmp)

                    # update score columns list
                    self.score_columns.remove(name)
                    self.score_columns.insert(0, name)

                    self._auto_save()
                    self._refresh_interface()

                # change which generator is active
                elif action is None and "active_generator" in msg[k]:
                    self.active_generator = msg[k]["active_generator"]
                    self._active_generator_obj = self.generators[self.active_generator]

                # change between topics and tests
                elif action is None and "mode" in msg[k]:
                    self.mode = msg[k]["mode"]

                elif action == 'change_description':
                    id = msg[k]['topic_marker_id']
                    if id not in self.test_tree.index:
                        self.test_tree.loc[id, 'topic'] = "" # only the root topic would be missing from the tree
                        self.test_tree.loc[id, 'input'] = ""
                        self.test_tree.loc[id, 'output'] = ""
                        self.test_tree.loc[id, 'label'] = "topic_marker"
                    self.test_tree.loc[id, 'description'] = msg[k]['description']
                    self._auto_save()

                elif action == 'change_filter':
                    print("change_filter")
                    self.filter_text = msg[k]['filter_text']
                    self._refresh_interface()


            # if we are just updating a single row in tests then we only recompute the scores
            elif "topic" not in msg[k]:
                sendback_data = {}
                
                # convert template expansions into a standard value update
                if msg[k].get("action", "") == "template_expand":
                    template_value = self.templatize(self.test_tree.loc[k, msg[k]["value"]])
                    msg[k] = {msg[k]["value"]: template_value}
                    sendback_data[msg[k]["value"]] = template_value

                # update the row and recompute scores
                for k2 in msg[k]:
                    self.test_tree.loc[k, k2] = msg[k][k2]
                if "input" in msg[k] or "output" in msg[k]:
                    self.test_tree.loc[k, self.score_columns] = "__TOEVAL__"
                    self._compute_embeddings_and_scores(self.test_tree, overwrite_outputs="output" not in msg[k])
                elif "label" in msg[k]:
                    #self.test_tree.retrain_topic_model(self.current_topic)
                    pass # SML: we could recompute the scores here but then that would change the output of stochastic output models
                    # sign = -1 if msg[k]["label"] == "pass" else 1
                    # self.test_tree.loc[k, self.score_columns] = ""#abs(float(self.test_tree.loc[k, self.score_columns])) #* sign
                    # self._compute_embeddings_and_scores(self.test_tree, overwrite_outputs=False)

                # send just the data that changed back to the frontend
                sendback_data["scores"] = {c: [[k, v] for v in ui_score_parts(self.test_tree.loc[k, c], self.test_tree.loc[k, "label"])] for c in self.score_columns}
                outputs = {c: [[k, json.loads(self.test_tree.loc[k].get(c[:-6] + " raw outputs", "{}"))]] for c in self.score_columns}
                sendback_data["raw_outputs"] = outputs
                if "output" not in msg[k]: # if the output was given to us the client is managing its current state so we shouldn't send it back
                    sendback_data["output"] = self.test_tree.loc[k, "output"]
                sendback_data["label"] = self.test_tree.loc[k, "label"]
                sendback_data["labeler"] = self.test_tree.loc[k, "labeler"]
                sendback_data.update(self.test_display_parts(self.test_tree.loc[k]))
                self.comm.send({k: sendback_data})
                
                self._auto_save()
>>>>>>> 1b5dd3df

        elif event_id == "change_mode":
            self.mode = msg["mode"]

        elif event_id == 'change_description':
            id = msg['topic_marker_id']
            if id not in self.test_tree.index:
                self.test_tree.loc[id, 'topic'] = "" # only the root topic would be missing from the tree
                self.test_tree.loc[id, 'input'] = ""
                self.test_tree.loc[id, 'output'] = ""
                self.test_tree.loc[id, 'label'] = "topic_marker"
            self.test_tree.loc[msg['topic_marker_id'], 'description'] = msg['description']
            self._auto_save()
            self._refresh_interface()

        elif event_id == 'change_filter':
            print("change_filter")
            self.filter_text = msg['filter_text']
            self._refresh_interface()

        # Move a test/topic to a new topic
        # Also used to rename
        elif event_id == "move_test":
            log.debug("move_test")
            test_ids = msg["test_ids"]
            # test_id can either be a unique test ID or a topic name
            for test_id in test_ids:
                if test_id in self.test_tree.index:
                    self.test_tree.loc[test_id, "topic"] = msg["topic"]
                    self.test_tree.loc[test_id, "author"] = self.user
                if '/' in test_id:
                    for id, test in self.test_tree.iterrows():
                        if is_subtopic(test_id, test.topic):
                            self.test_tree.loc[id, "topic"] = msg["topic"] + test.topic[len(test_id):]
            # Recompute any missing embeddings to handle any changes
            self._recompute_embeddings_and_save()
            self._refresh_interface()

        elif event_id == "delete_test":
            log.debug("delete_test")
            test_ids = msg["test_ids"]
            # test_id can either be a unique test ID or a topic name
            for test_id in test_ids:
                if test_id in self.test_tree.index:
                    self.test_tree.drop(test_id, inplace=True)
                if '/' in test_id:
                    # Delete tests from subtopics
                    for id, test in self.test_tree.iterrows():
                        if is_subtopic(test_id, test.topic):
                            self.test_tree.drop(id, inplace=True)
            self._recompute_embeddings_and_save()
            self._refresh_interface()
        
        # if we are just updating a single row in tests then we only recompute the scores
        elif event_id == "change_label" or event_id == "change_input" or event_id == "change_output":
            sendback_data = {}
            test_id = msg["test_ids"][0]
            
            # convert template expansions into a standard value update
            if msg.get("action", "") == "template_expand":
                template_value = self.templatize(self.test_tree.loc[test_id, msg["value"]])
                msg = {msg["value"]: template_value}
                sendback_data[msg["value"]] = template_value

            # update the row and recompute scores
            metadata_fields = ["event_id", "test_ids"]
            for k2 in msg:
                if k2 not in metadata_fields:
                    self.test_tree.loc[test_id, k2] = msg[k2]
            if event_id == "change_input":
                self.test_tree.loc[test_id, self.score_columns] = "__TOEVAL__"
                self._compute_embeddings_and_scores(self.test_tree, overwrite_outputs="output" not in msg)
            elif event_id == "change_label":
                # sign = -1 if msg["label"] == "pass" else 1
                # self.test_tree.loc[test_id, self.score_columns] = abs(float(self.test_tree.loc[test_id, self.score_columns])) * sign
                pass # SML: we could recompute the scores here but then that would change the output of stochastic output models
                # self._compute_embeddings_and_scores(self.test_tree, overwrite_outputs=False)

            # send just the data that changed back to the frontend
            sendback_data["scores"] = {c: [[test_id, v] for v in ui_score_parts(self.test_tree.loc[test_id, c], self.test_tree.loc[test_id, "label"])] for c in self.score_columns}
            outputs = {c: [[test_id, json.loads(self.test_tree.loc[test_id].get(c[:-6] + " raw outputs", "{}"))]] for c in self.score_columns}
            sendback_data["raw_outputs"] = outputs
            if "output" not in msg: # if the output was given to us the client is managing its current state so we shouldn't send it back
                sendback_data["output"] = self.test_tree.loc[test_id, "output"]
            sendback_data["label"] = self.test_tree.loc[test_id, "label"]
            sendback_data["labeler"] = self.test_tree.loc[test_id, "labeler"]
            sendback_data.update(self.test_display_parts(self.test_tree.loc[test_id]))
            self.comm.send({test_id: sendback_data})
            
            self._auto_save()
        
        else:
            log.error(f"Unable to parse the interface message: {msg}")

    def _recompute_embeddings_and_save(self):
        self._compute_embeddings_and_scores(self.test_tree)
        self._auto_save()

    def _refresh_interface(self):
        """ Send our entire current state to the frontend interface.
        """

        # get the children of the current topic
        data = {}

        def create_children(data, tests, topic):
            children = []
            
            # add tests and topics to the data lookup structure
            subtopic_ids = tests.index[tests["topic"].str.match(r"^%s(/|$)" % re.escape(topic))]
            for k in subtopic_ids:
                test = tests.loc[k]
                    
                # add a topic
                if test.label == "topic_marker":
                    if test.topic != topic:
                        name = test.topic[len(topic)+1:]
                        if "/" not in name: # only add direct children
                            data[test.topic] = {
                                "label": test.label,
                                "labeler": test.labeler,
                                "description": "",
                                "scores": {c: [] for c in self.score_columns},
                                "topic_marker_id": k,
                                "topic_name": name,
                                "editing": test.topic.endswith("/New topic")
                            }
                            children.append(test.topic)
                
                # add a test
                elif matches_filter(test, self.filter_text):
                    data[k] = {
                        "input": test.input,
                        "output": test.output,
                        "label": test.label,
                        "labeler": test.labeler,
                        "description": test.description,
                        "scores": {c: [[k, v] for v in ui_score_parts(test[c], test.label)] for c in self.score_columns},
                        "editing": test.input == "New test"
                    }

                    data[k]["raw_outputs"] = {c: [[k, safe_json_load(test.get(c[:-6] + " raw outputs", "{}"))]] for c in self.score_columns}
                    data[k].update(self.test_display_parts(test))
                    if test.topic == topic:
                        children.append(k)
            
            # fill in the scores for the child topics
            for k in subtopic_ids:
                test = tests.loc[k]
                if "/__suggestions__" not in test.topic and is_subtopic(topic, test.topic) and test.topic != topic:
                    child_topic = test.topic[len(topic):].split("/", 2)[1]
                    scores = data[topic+"/"+child_topic]["scores"]
                    for c in self.score_columns:
                        scores[c].extend([[k, v] for v in ui_score_parts(test[c], test.label)])

            # sort by score and always put new topics first
            def sort_key(id):
                try:
                    total = 0
                    count = 0
                    # offset = 0 if data[id]["label"] == "fail" else -1
                    for s in data[id]["scores"][self.score_columns[0]]:
                        val = score_max(s[1], nan_val=np.nan)
                        if not np.isnan(val) and val is not None:
                            total += val #+ offset
                            count += 1
                    if count == 0:
                        return 1e3
                    else:
                        return -total / count
                except Exception as e:
                    print(e)
                    print(id)
                    print(val)
            sorted_children = sorted(children, key=sort_key)
            sorted_children = sorted(sorted_children, key=lambda id: 0 if data[id].get("label", "") == "topic_marker" else 1) # put folders first
            sorted_children = sorted(sorted_children, key=lambda id: 1 if data[id].get("label", "") == "off_topic" else 0) # off topic last
            sorted_children = sorted(sorted_children, key=lambda id: 0 if id.endswith("/New topic") or data[id].get("value1", "") == "New test" else 1) # put new items first

            return sorted_children
        
        # get the children of the current topic
        children = create_children(data, self.test_tree, self.current_topic)
        suggestions_children = create_children(data, self.test_tree, self.current_topic + "/__suggestions__")

        # TODO: This is a complete hack to hide lower scoring suggestions when we are likely already in the exploit phase
        # this is just for users who don't know when to stop scrolling down...
        # SML: I expect we can delete this at some point?
        if self.score_filter == "auto":
            if len(children) < 10:
                score_filter = -1e12
            else:
                children_scores = sorted([np.max([score_max(x[1]) for x in data[key]['scores'][self.score_columns[0]]]) for key in children])
                suggestions_children_scores = sorted([np.max([score_max(x[1]) for x in data[key]['scores'][self.score_columns[0]]]) for key in suggestions_children])
                score_filter = children_scores[-5] - (children_scores[-1] - children_scores[-5]) * 0.2
                if len(suggestions_children_scores) > 0:
                    score_filter = min(score_filter, np.nanmax(suggestions_children_scores) - 1e-2)
        else:
            score_filter = self.score_filter

        # if self.scorer is not None:
        #     test_types = self.scorer[self.score_columns[0][:-6]].supported_test_types
        #     test_type_parts = {t: split_test_type(t) for t in self.scorer[self.score_columns[0][:-6]].supported_test_types}
        # else:
        #     test_types = []
        #     test_type_parts = {}

        topic_marker_id = self._get_topic_marker_id(self.current_topic)
        # compile the global browser state for the frontend
        data["browser"] = {
            "suggestions": suggestions_children,
            "tests": children,
            "user": self.user,
            "topic": self.current_topic,
            "topic_description": self.test_tree.loc[topic_marker_id]["description"] if topic_marker_id is not None else "",
            "topic_marker_id": topic_marker_id if topic_marker_id is not None else uuid.uuid4().hex,
            "score_filter": score_filter,
            "disable_suggestions": False,
            "read_only": False,
            "score_columns": self.score_columns,
            "suggestions_error": self._suggestions_error,
            "generator_options": [str(x) for x in self.generators.keys()] if isinstance(self.generators, dict) else [self.active_generator],
            "active_generator": self.active_generator,
            "mode": self.mode,
            "mode_options": self.mode_options,
            "test_tree_name": self.test_tree.name
            # "test_types": test_types,
            # "test_type_parts": test_type_parts,
        }

        self.comm.send(data)

    def _clear_suggestions(self):
        """ Clear the suggestions for the current topic.
        """
        ids = list(self.test_tree.index)
        for k in ids:
            if self.test_tree.loc[k, "topic"].startswith(self.current_topic + "/__suggestions__"):
                self.test_tree.drop(k, inplace=True)

    def generate_suggestions(self, topic=None, filter=""):
        if topic is not None:
            self.current_topic = topic
        self._clear_suggestions()
        self.test_tree.retrain_topic_labeling_model(self.current_topic)
        self.test_tree.retrain_topic_membership_model(self.current_topic)
        self._generate_suggestions(filter=filter)

    def _generate_suggestions(self, filter):
        """ Generate suggestions for the current topic.

        Parameters
        ----------
        filter : str
            The filter to apply to the tests while generating suggestions.
        """

        #--Backend-driven suggestions--

        # save a lookup we can use to detect duplicate tests
        test_map = {}
        for _, test in self.test_tree.iterrows():
            if test.label == "topic_marker":
                test_map[test.topic + " __topic_marker__"] = True
            else:
                test_map[test.topic + " __JOIN__ " + test.input] = True

        
        # validity focused (focus first on making valid in-topic tests, then secondarily on making those tests high scoring)
        # failure focused (focus on making high scoring (failing) tests, then secondarily on making those tests valid and in-topic)
        # topics (suggest new sub-topics)
        # file_name dataset (suggest tests based on samples from the provided dataset)


        # compute the maximum number of suggestion threads we can use given our suggestion_thread_budget
        p = self.prompt_builder.prompt_size
        budget = 1 + self.suggestion_thread_budget
        suggestion_threads = max(1, int(np.floor(budget * (p/(p+1) + 1/(p+1) * self.max_suggestions) - 1/(p+1) * self.max_suggestions) / (p/(p+1))))
        
        # generate the prompts for the backend
        prompts = self.prompt_builder(
            test_tree=self.test_tree,
            topic=self.current_topic,
            score_column=self.score_columns[0],
            repetitions=suggestion_threads,
            filter=filter,
            suggest_topics=self.mode == "topics"
        )

        # get the current topic description
        curr_topic_mask = (self.test_tree["topic"] == self.current_topic) & (self.test_tree["label"] == "topic_marker")
        if curr_topic_mask.sum() == 0:
            desc = ""
        else:
            desc = self.test_tree.loc[(self.test_tree["topic"] == self.current_topic) & (self.test_tree["label"] == "topic_marker")]["description"][0]

        # generate the suggestions
        generators = [self._active_generator_obj] + list(self.generators.values())
        for generator in generators:
            try:
                proposals = generator(prompts, self.current_topic, desc, self.mode, self.scorer, num_samples=self.max_suggestions // len(prompts) if len(prompts) > 0 else self.max_suggestions)
                break
            except ValueError:
                pass # try the next generator
        
        # all topics should be URI encoded
        if self.mode == "topics":
            proposals = [urllib.parse.quote(x) for x in proposals]
        
        # Build up suggestions catalog, unless generating from a test tree source.
        # NOTE: Doing safe checks for TestTree type in order to prevent circular imports
        if isinstance(proposals, pd.DataFrame) or proposals.__class__.__name__ == "TestTree":
            suggestions = proposals
            suggestions['topic'] = self.current_topic + "/__suggestions__" + suggestions['topic'].apply(lambda x: x[len(self.current_topic):] if x != "" else "")
            self.test_tree.append(suggestions)
            print("appended suggestions into self.test_tree")
            # assert False, "This needs to be fixed to dump into /__suggestions__"
        else:
            # suggestions = []
            test_map_tmp = copy.copy(test_map)
            for input in proposals:
                if self.mode == "topics" and ("/" in input or "\n" in input):
                    input = input.replace("/", " or ").replace("\n", " ") # topics can't have newlines or slashes in their names
                    input = input.replace("  ", " ").strip() # kill any double spaces we may have introduced
                    str_val = self.current_topic + "/" + input + " __topic_marker__"
                else:
                    str_val = self.current_topic + " __JOIN__ " + input
                if str_val not in test_map_tmp:
                    id = uuid.uuid4().hex
                    self.test_tree.loc[id, "topic"] = self.current_topic + "/__suggestions__" + ("/"+input if self.mode == "topics" else "")
                    self.test_tree.loc[id, "input"] = "" if self.mode == "topics" else input
                    self.test_tree.loc[id, "output"] = "[no output]"
                    self.test_tree.loc[id, "label"] = "topic_marker" if self.mode == "topics" else ""
                    self.test_tree.loc[id, "labeler"] = "imputed"
                    self.test_tree.loc[id, "description"] = ""
                    for c in self.score_columns:
                        self.test_tree.loc[id, c] = "__TOEVAL__"

                    # s = {
                    #     "topic": self.current_topic + "/__suggestions__" + ("/"+input if self.mode == "topics" else ""),
                    #     "input": "" if self.mode == "topics" else input,
                    #     "output": "",
                    #     "label": "",
                    #     "labeler": "imputed",
                    #     "description": ""
                    # }
                    # for c in self.score_columns:
                    #     s[c] = ""
                    # suggestions.append(s)
                    if str_val is not None:
                        test_map_tmp[str_val] = True

            # suggestions = pd.DataFrame(suggestions, index=[uuid.uuid4().hex for _ in range(len(suggestions))], columns=self.test_tree.columns)
            # make sure any duplicates we may have introduced are removed
            self.test_tree.deduplicate()
            
            # compute the scores for the new tests
            self._compute_embeddings_and_scores(self.test_tree)

        # Filter invalid suggestions
        # if self.mode != "topics":
        #     suggestions = suggestions.dropna(subset=[self.score_columns[0]])

        # When we have outputs filled in by the scorer we might have more duplicates we need to remove
        # duplicates = []
        # for k,row in suggestions.iterrows():
        #     # str_val = row.topic + " " + test_type + " " + row.value1 + " " +  row.value2 + " " +  row.value3
        #     str_val = " ".join(builtins.filter(None, (row.topic, test_type, row.value1, row.value2, row.value3))) # Safely handles None
        #     if str_val in test_map:
        #         duplicates.append(k)
        #     test_map[str_val] = True
        # suggestions = suggestions.drop(duplicates)

        # if self.topic_model_scale != 0:
        #     self._add_topic_model_score(suggestions, topic_model_scale=self.topic_model_scale)
        # return suggestions

    def _get_topic_marker_id(self, topic):
        """
        Returns the id of the topic marker row for the given topic.
        Returns None if not found.
        """
        topic_marker_index_df = self.test_tree.index[(self.test_tree['topic'] == topic) & (self.test_tree['label'] == 'topic_marker')]
        topic_marker_index = topic_marker_index_df.tolist()[0] if len(topic_marker_index_df) > 0 else None
        return topic_marker_index

    def _add_topic_model_score(self, df, topic_model_scale):
        """ This is an old experimental funciton that is not meant to be used anymore.
        """
        import openai
        documents = []
        for k,s in df.iterrows():
            max_output = -10e8
            max_output_name = None
            for k,v in json.loads(s["score value1 outputs"]).items():
                if v > max_output:
                    max_output = v
                    max_output_name = k
            documents.append(f'"{s["value1"]}" > "{max_output_name}"')

        query = self._make_prompt(
            self.current_topic,
            prompt_size=20,
            include_value2=True
        )["prompt"]

        r = openai.Engine("davinci-instruct-beta").search(
            documents=documents,
            query=query
        )

        sim_scores = np.array([v["score"] for v in r["data"]])
        sim_scores -= np.mean(sim_scores)
        sim_scores /= np.std(sim_scores)

        for i, (k, row) in enumerate(df.iterrows()):
            row["score"] = float(row["score"]) + topic_model_scale * sim_scores[i]

    def _compute_embeddings_and_scores(self, tests, recompute=False, overwrite_outputs=False, save_outputs=False): # TODO: Rename/refactor/merge with _compute_scores?
        log.debug(f"compute_embeddings_and_scores(tests=<DataFrame shape={tests.shape}>, recompute={recompute})")

        # nothing to do if we don't have a scorer
        if self.scorer is None:
            return
        
        for k in self.scorer:
            # determine which rows we need to evaluate
            # eval_ids = []
            # for i, (id, test) in enumerate(tests.iterrows()):
            #     if (recompute or test[k+" score"] == "__TOEVAL__" or test["output"] == "[no output]") and test.label != "topic_marker" and test.label != "off_topic":
            #         eval_ids.append(id)
            eval_ids = tests.index[((tests[k+" score"] == "__TOEVAL__") | (tests["output"] == "[no output]")) & (tests["label"] != "topic_marker") & (tests["label"] != "off_topic")]

            if len(eval_ids) > 0:

                # run the scorer
                new_outputs,scores = self.scorer[k](tests, eval_ids)

                # update the scores in the test tree
                current_outputs = tests["output"]
                for i,id in enumerate(eval_ids):
                    # tests.loc[id, k+" score"] = scores[i]

                    if not overwrite_outputs and current_outputs.loc[id] != "[no output]" and current_outputs.loc[id] != new_outputs[i]:

                        # mark the current row as nan score (meaning the output does not match)
                        tests.loc[id, k+" score"] = np.nan

                        # add a new test where the model output does match if we are saving outputs
                        if save_outputs:
                            id_new = uuid.uuid4().hex
                            tests.loc[id_new, "topic"] = tests.loc[id, "topic"]
                            tests.loc[id_new, "input"] = tests.loc[id, "input"]
                            tests.loc[id_new, "output"] = new_outputs[i]
                            tests.loc[id_new, "labeler"] = "imputed"
                            tests.loc[id_new, "label"] = ""
                            tests.loc[id_new, k+" score"] = scores[i]
                    else:
                        tests.loc[id, "output"] = new_outputs[i]
                        tests.loc[id, k+" score"] = scores[i]

        # make sure any duplicates we may have introduced are removed
        # tests.deduplicate()

        # reimpute missing labels
        tests.impute_labels() # TODO: ensure this method caches the local models and only reimputes when needed for each topic

    def _compute_scores(self, tests, recompute):
        """ Use the scorer(s) to fill in scores in the passed TestTree.

        Parameters
        ----------
        tests : TestTree
            The TestTree to fill in missing scores for.

        recompute : bool
            If True, recompute all scores. If False, only recompute scores that are missing.
        """
        
        log.debug(f"_compute_scores(tests=<TestTree shape={tests.shape}>, recompute={recompute})")

        # see which rows need scores computed
        if recompute or len(self.score_columns) == 0:
            new_score_mask = np.ones(tests.shape[0], dtype=np.bool)
        else:
            new_score_mask = np.array(tests[self.score_columns[0]].isnull()) | np.array(tests[self.score_columns[0]] == "")
        new_score_mask = new_score_mask & np.array(tests["label"] != "topic_marker", dtype=np.bool)

        if new_score_mask.sum() > 0:
            scores = {}
            tests_to_score = tests.loc[new_score_mask, ["topic", "input", "output", "label"]]
            
            # call the scorers
            blank_outputs = [{} for _ in range(tests_to_score.shape[0])]
            for k in self.scorer:
                scorer_output = self.scorer[k](tests_to_score)
                scores[k+" score"] = ["|".join(str(vv) for vv in v) for v in scorer_output["scores"]]
                scores[k+" value1 outputs"] = scorer_output.get("value1_outputs", blank_outputs)
                scores[k+" value2 outputs"] = scorer_output.get("value2_outputs", blank_outputs)
                scores[k+" value3 outputs"] = scorer_output.get("value3_outputs", blank_outputs)

            # copy the scores into the TestTree
            for k in scores:
                for i, j in enumerate(np.where(new_score_mask)[0]):
                    tests.loc[tests.index[j], k] = json.dumps(scores[k][i]) if isinstance(scores[k][i], dict) else scores[k][i]

            # copy outputs that may have been generated by the scorers over to the passed test tree
            for k in tests.index[new_score_mask]:
                tests.loc[k, "value1"] = tests_to_score.loc[k, "value1"]
                tests.loc[k, "value2"] = tests_to_score.loc[k, "value2"]
                tests.loc[k, "value3"] = tests_to_score.loc[k, "value3"]

    # def _load_dataset(self, time_budget=30, min_samples=100):
    #     '''Evaluate model on dataset and capture useful information.'''
    #     # TODO: Generalize to more dataset formats
    #     if self.dataset is None:
    #         return None
        
    #     model = self.scorer['model'].model

    #     # Unpack dataset object
    #     X, y = self.dataset[0], self.dataset[1]
    #     output_names = self.scorer['model'].output_names
        
    #     unknown_labels = set(y) - set(output_names)
    #     assert len(unknown_labels) == 0, f"Unknown labels found: {unknown_labels}. \
    #     Please update the label vector or output names property."

    #     # Time how long inference takes on a single sample
    #     try:
    #         start = time.time()
    #         _ = model(X[0:1])
    #         end = time.time()
    #     except Exception as e: # TODO: Improve this message
    #         raise ValueError(f"Training data cannot be evaluated by model. Error recieved: {e}.")


    #     # Ensure min_samples <= n_samples <= len(data) and computes in {time_budget} seconds
    #     n_samples = int(min(max(time_budget // (end - start), min_samples), len(X)))

    #     if n_samples < len(X):
    #         print(f"Only using {n_samples} samples to meet time budget of {time_budget} seconds.")
    #         # TODO: unify input types
    #         sample_indices = np.random.choice(np.arange(len(X)), n_samples, replace=False)
    #         X = [X[sample] for sample in sample_indices]
    #         y = [y[sample] for sample in sample_indices]

    #     # Build output frame
    #     df = pd.DataFrame(columns=['sample', 'label', 'label_proba', \
    #                                         'pred', 'pred_proba', 'largest_error', 'largest_error_proba'])
    #     df['sample'] = X
    #     df['label'] = y

    #     # model's current prediction
    #     raw_model_output = model(X)
    #     pred_indices = np.argsort(raw_model_output, axis=1)
        
    #     df['pred_proba'] = raw_model_output[range(len(pred_indices)), pred_indices[:, -1]]
    #     df['pred'] = [output_names[i] for i in pred_indices[:, -1]]

    #     label_lookup = {output:index for index, output in enumerate(output_names)}
    #     label_indices = [label_lookup[label] for label in y]
    #     df['label_proba'] = raw_model_output[range(len(label_indices)), label_indices]
        

    #     correct_predictions = df['pred'] == df['label']
    #     mispredictions = ~correct_predictions
        
    #     # For mispredicted samples, the largest error is the current prediction.
    #     df.loc[mispredictions, 'largest_error'] = df.loc[mispredictions, 'pred']
    #     df.loc[mispredictions, 'largest_error_proba'] = df.loc[mispredictions, 'pred_proba']
        
    #     # For correct samples, we use the 2nd highest class as the largest error.
    #     largest_errors = pred_indices[correct_predictions][:, -2]
    #     df.loc[correct_predictions, 'largest_error'] = [output_names[i] for i in largest_errors]
    #     df.loc[correct_predictions, 'largest_error_proba'] = raw_model_output[range(len(largest_errors)), largest_errors]

    #     df.index = [uuid.uuid4().hex for _ in range(len(df))]
    #     return df

    # def _convert_dataset_to_tests(self, dataset_frame): # TODO: Consider removing from class?
    #     '''Converts a loaded dataset into test formats.'''
        
    #     column_names = ['topic', 'type' , 'value1', 'value2', 'value3', 'author', 'description', \
    #     'model value1 outputs', 'model value2 outputs', 'model value3 outputs', 'model score']

    #     test_frame = pd.DataFrame(columns=column_names)

    #     # All tests currently formatted as not predicting the largest error.
    #     test_frame['value1'] = dataset_frame['sample']
    #     test_frame['type'] = "{} should not output {}"
    #     test_frame['value2'] = dataset_frame['largest_error']

    #     # Constants
    #     test_frame['topic'] = ''
    #     test_frame['author'] = "dataset"
    #     test_frame['description'] = ''

    #     test_frame.index = dataset_frame.index
        
    #     return test_frame # TODO: Cast this as a formal TestTree instead of dataframe

    def test_display_parts(self, test):
        
        # # find which template instantiation has the highest score (and so should be displayed)
        # ui_score_parts = test[self.score_columns[0]].split("|")
        # if len(ui_score_parts) == 1:
        #     max_score_ind = 0
        # else:
        #     max_score_ind = np.argmax([float(v) for v in test[self.score_columns[0]].split("|")])
        
        # if test.type == "{} should not be completed to become {}":
        #     value1_outputs = safe_json_load(test.get(self.score_columns[0][:-6] + " value1 outputs", "{}")).get("string", [""])
        #     if not isinstance(value1_outputs, list):
        #         value1_outputs = [value1_outputs]
        #     if len(value1_outputs) == 1:
        #         value1_outputs_str = value1_outputs[0]
        #     else:
        #         value1_outputs_str = "{" + "|".join(value1_outputs) + "}"

        #     # hispanic / 95f08d610df74679afc1217f03b9c1b3.template[0] "this is a test of[]" should not be completed to become "toxic"
        #     # {}

        #     out = []
        #     for i,option in enumerate(expand_template(test.value1 + "|||" + value1_outputs_str + "|||" + test.value2, keep_braces=False)):
        #         value1_disp,d_text1b,value2_disp = option.split("|||")
        #         out.append({
        #             "d_text1a": '"',
        #             "d_value1": "{}",
        #             "value1_disp": value1_disp,
        #             "d_text1b": d_text1b + '"',
        #             "d_text2a": '"',
        #             "d_value2": "{}",
        #             "value2_disp": value2_disp,
        #             "d_text2b": '"',
        #             "d_text3a": '',
        #             "d_value3": "",
        #             "d_text3b": ''
        #         })
        # else: # this is the default two-value test format that only varies in the select value
        out = [{
            "d_text1a": '"',
            "d_value1": "{}",
            "d_text1b": '"',
            "d_text2a": '"',
            "d_value2": "{}",
            "d_text2b": '"',
            "d_text3a": '',
            "d_value3": "",
            "d_text3b": ''
        }]
        
        return {
            "display_parts": out
        }

    def templatize(self, s):
        """ This is an experimental function that is not meant to be used generally.
        """
        import openai
        prompt = """INPUT: "Where are regular people on Twitter"
    OUTPUT: "Where are {regular|normal|sane|typical} people on {Twitter|Facebook|Reddit|Instagram}"
    ###
    INPUT: "Anyone who says this food tastes horrible is out of their mind"
    OUTPUT: "{Anyone|Someone|He|She} who says this food tastes {horrible|terrible|rotten} is out of their mind"
    ###
    INPUT: "great"
    OUTPUT: "{great|excellent|wonderful|superb|delightful}"
    ###
    INPUT: "If you haven't come here before, you probably live under a rock"
    OUTPUT: "If you haven't come here {before|in the past|before now|yet}, you probably {live under a rock|never get out|are a hermit|are isolated}"
    ###
    INPUT: "Only crazy people would say they had a lousy time"
    OUTPUT: "Only {crazy people|insane people|people with no sense|those out of their mind} would say they had a {lousy|terrible|bad|miserable} time"
    ###
    INPUT: "If I didn't come here again, I would be very happy for the rest of my life"
    OUTPUT: "If I didn't come {here|hereabouts|around here} {again|once more|all over again}, I would be very {happy|glad|pleased|elated} for the rest of my life"
    ###
    INPUT: "I don't know what James was talking about when they said they loved the food."
    OUTPUT: "I don't know what {James|John|Robert|Steve|Bob} was talking about when they {said they|stated that|claimed that|mentioned that} they {loved|liked|adored|appreciated} the food."
    ###
    INPUT: "new_input_value"
    OUTPUT: \""""
        prompt = prompt.replace("new_input_value",  s)
        response = openai.Completion.create(
            engine=self.engine, prompt=prompt, max_tokens=300,
            temperature=0.7, n=4, stop="\""
        )

        lines = [choice["text"] for choice in response["choices"]]
        options = []
        for line in lines:
            line = clean_template(line)
            valid = False
            for option in expand_template(line):
                if option == s:
                    valid = True
                    break
            if valid:
                options.append((-len(line), line))
        options.sort()
        log.debug(f"options = {options}")
        return options[0][1]
    
    def _auto_save(self):
        """ Save the current state of the model if we are auto saving.
        """
        if self.auto_save:
            self.test_tree.to_csv()

def score_max(s, nan_val=-1e3):
    if s == "" or s is None:
        return nan_val
    elif isinstance(s, str):
        return np.max([convert_float(v) for v in s.split("|")])
    elif np.isnan(s):
        return nan_val
    else:
        return np.max(s)

def ui_score_parts(s, label):
    """ Split a score into its parts and encode the label into the sign.
    
    Note this encoding is just used for passing scores to the UI (scores are not signed in the TestTree).
    """
    offset = 0
    if label == "pass":
        sign = 1
        offset = -1 - 1e-6
    elif label == "fail":
        sign = 1
        offset = 1e-6 # just so we have a positive number to encode that this was a failure
    else:
        sign = np.nan
    if isinstance(s, str):
        return [np.clip(offset + convert_float(v)*sign, -1, 1) for v in s.split("|")]
    else:
        return [np.clip(offset + s*sign, -1, 1)]

def convert_float(s):
    if s == "":
        return np.nan
    try:
        f = float(s)
    except ValueError:
        f = np.nan
    return f

def safe_json_load(input):
    if isinstance(input, float): # catch NaN's
        return {}
    else:
        return json.loads(input)

def split_test_type(test_type):
    part_names = ["text1", "value1", "text2", "value2", "text3", "value3", "text4"]
    parts = re.split(r"(\{\}|\[\])", test_type)
    part_values = ["" for _ in range(7)]
    for i, part in enumerate(parts):
        part_values[i] = part
    return {name: value for name,value in zip(part_names, part_values)}



def safe_mode(l):
    """ This just silences the error from a double mode from python <= 3.7.
    """
    try:
        return statistics.mode(l)
    except:
        return l[0]<|MERGE_RESOLUTION|>--- conflicted
+++ resolved
@@ -344,7 +344,6 @@
             else:
                 self.mode = "tests"
 
-<<<<<<< HEAD
             self._refresh_interface()
             
         # clear the current set of suggestions
@@ -379,7 +378,7 @@
                 "description": ""
             }
             for c in self.score_columns:
-                row[c] = "__TOEVAL__"
+                row[c] = np.nan
                 row[c[:-6] + " raw outputs"] = "{}"
             self.test_tree.loc[uuid.uuid4().hex] = row
 
@@ -406,127 +405,6 @@
         elif event_id == "change_generator":
             self.active_generator = msg["generator"]
             self._active_generator_obj = self.generators[self.active_generator]
-=======
-                    self._refresh_interface()
-                
-                # clear the current set of suggestions
-                elif action == "clear_suggestions":
-                    self._clear_suggestions()
-                    # self.suggestions = pd.DataFrame([], columns=self.test_tree.columns)
-                    self._refresh_interface()
-
-                # add a new empty subtopic to the current topic
-                elif action == "add_new_topic":
-                    self.test_tree.loc[uuid.uuid4().hex] = {
-                        "topic": self.current_topic + "/New topic",
-                        "label": "topic_marker",
-                        "input": "",
-                        "output": "",
-                        "labeler": self.user,
-                        "description": ""
-                    }
-                    self._compute_embeddings_and_scores(self.test_tree)
-                    self._auto_save()
-                    self._refresh_interface()
-                
-                # add a new empty test to the current topic
-                elif action == "add_new_test":
-
-                    # add the new test row
-                    row = {
-                        "topic": self.current_topic,
-                        "input": "New test", # The special value "New test" causes the interface to auto-select the text
-                        "output": "",
-                        "label": "",
-                        "labeler": "imputed",
-                        "description": ""
-                    }
-                    for c in self.score_columns:
-                        row[c] = np.nan
-                        row[c[:-6] + " raw outputs"] = "{}"
-                    self.test_tree.loc[uuid.uuid4().hex] = row
-
-                    self._auto_save()
-                    self._refresh_interface()
-
-                # change which scorer/model is used for sorting tests
-                elif action == "set_first_model":
-                    name = msg[k]["model"]
-
-                    # move to front of score columns
-                    pos = len(self.test_tree.columns) - len(self.score_columns)
-                    tmp = self.test_tree[name]
-                    self.test_tree.drop(labels=[name], axis=1, inplace=True)
-                    self.test_tree.insert(pos, name, tmp)
-
-                    # update score columns list
-                    self.score_columns.remove(name)
-                    self.score_columns.insert(0, name)
-
-                    self._auto_save()
-                    self._refresh_interface()
-
-                # change which generator is active
-                elif action is None and "active_generator" in msg[k]:
-                    self.active_generator = msg[k]["active_generator"]
-                    self._active_generator_obj = self.generators[self.active_generator]
-
-                # change between topics and tests
-                elif action is None and "mode" in msg[k]:
-                    self.mode = msg[k]["mode"]
-
-                elif action == 'change_description':
-                    id = msg[k]['topic_marker_id']
-                    if id not in self.test_tree.index:
-                        self.test_tree.loc[id, 'topic'] = "" # only the root topic would be missing from the tree
-                        self.test_tree.loc[id, 'input'] = ""
-                        self.test_tree.loc[id, 'output'] = ""
-                        self.test_tree.loc[id, 'label'] = "topic_marker"
-                    self.test_tree.loc[id, 'description'] = msg[k]['description']
-                    self._auto_save()
-
-                elif action == 'change_filter':
-                    print("change_filter")
-                    self.filter_text = msg[k]['filter_text']
-                    self._refresh_interface()
-
-
-            # if we are just updating a single row in tests then we only recompute the scores
-            elif "topic" not in msg[k]:
-                sendback_data = {}
-                
-                # convert template expansions into a standard value update
-                if msg[k].get("action", "") == "template_expand":
-                    template_value = self.templatize(self.test_tree.loc[k, msg[k]["value"]])
-                    msg[k] = {msg[k]["value"]: template_value}
-                    sendback_data[msg[k]["value"]] = template_value
-
-                # update the row and recompute scores
-                for k2 in msg[k]:
-                    self.test_tree.loc[k, k2] = msg[k][k2]
-                if "input" in msg[k] or "output" in msg[k]:
-                    self.test_tree.loc[k, self.score_columns] = "__TOEVAL__"
-                    self._compute_embeddings_and_scores(self.test_tree, overwrite_outputs="output" not in msg[k])
-                elif "label" in msg[k]:
-                    #self.test_tree.retrain_topic_model(self.current_topic)
-                    pass # SML: we could recompute the scores here but then that would change the output of stochastic output models
-                    # sign = -1 if msg[k]["label"] == "pass" else 1
-                    # self.test_tree.loc[k, self.score_columns] = ""#abs(float(self.test_tree.loc[k, self.score_columns])) #* sign
-                    # self._compute_embeddings_and_scores(self.test_tree, overwrite_outputs=False)
-
-                # send just the data that changed back to the frontend
-                sendback_data["scores"] = {c: [[k, v] for v in ui_score_parts(self.test_tree.loc[k, c], self.test_tree.loc[k, "label"])] for c in self.score_columns}
-                outputs = {c: [[k, json.loads(self.test_tree.loc[k].get(c[:-6] + " raw outputs", "{}"))]] for c in self.score_columns}
-                sendback_data["raw_outputs"] = outputs
-                if "output" not in msg[k]: # if the output was given to us the client is managing its current state so we shouldn't send it back
-                    sendback_data["output"] = self.test_tree.loc[k, "output"]
-                sendback_data["label"] = self.test_tree.loc[k, "label"]
-                sendback_data["labeler"] = self.test_tree.loc[k, "labeler"]
-                sendback_data.update(self.test_display_parts(self.test_tree.loc[k]))
-                self.comm.send({k: sendback_data})
-                
-                self._auto_save()
->>>>>>> 1b5dd3df
 
         elif event_id == "change_mode":
             self.mode = msg["mode"]
