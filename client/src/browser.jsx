--- conflicted
+++ resolved
@@ -882,15 +882,11 @@
     console.log("onSuggestionsDrop", e, id);
     if (this.state.suggestions.indexOf(id) !== -1) return; // dropping a suggestion into suggestions should do nothing
     this.setState({suggestionsDropHighlighted: 0});
-<<<<<<< HEAD
-    this.onDrop(id, this.state.topic + "/__suggestions__");
-=======
     if (topic_name !== null && topic_name !== "null") {
-      this.onDrop(id, {topic: this.state.topic + "/__suggestions__" + "/" + topic_name});
+      this.onDrop(id, this.state.topic + "/__suggestions__" + "/" + topic_name);
     } else {
-      this.onDrop(id, {topic: this.state.topic + "/__suggestions__"});
-    }
->>>>>>> 77d79d26
+      this.onDrop(id, this.state.topic + "/__suggestions__");
+    }
   }
 
   onDrop(id, topic) {
@@ -908,14 +904,7 @@
     if (this.suggestionsTemplateRow) {
       this.suggestionsTemplateRow.setState({value2: null});
     }
-<<<<<<< HEAD
-    if (topic === "/") {
-      topic = ""
-    }
-    this.comm.sendEvent(changeTopic(topic))
-=======
-    this.comm.send(this.id, {action: "change_topic", topic: stripSlash(topic).replaceAll(" ", "%20")});
->>>>>>> 77d79d26
+    this.comm.sendEvent(changeTopic(stripSlash(topic).replaceAll(" ", "%20")))
   }
 
 }
